--- conflicted
+++ resolved
@@ -178,9 +178,6 @@
  * @returns {boolean} True if the type of the activity is cycling, false otherwise.
  */
 export function activityTypeIsCycling(activity) {
-<<<<<<< HEAD
-	return activity.activity_type === 4 || activity.activity_type === 5 || activity.activity_type === 6 || activity.activity_type === 7 || activity.activity_type === 27 || activity.activity_type === 28;
-=======
 	return activity.activity_type === 4 || activity.activity_type === 5 || activity.activity_type === 6 || activity.activity_type === 7 || activity.activity_type === 27 || activity.activity_type === 28 || activity.activity_type === 29;
 }
 
@@ -194,7 +191,6 @@
  */
 export function activityTypeNotCycling(activity) {
 	return activity.activity_type !== 4 && activity.activity_type !== 5 && activity.activity_type !== 6 && activity.activity_type !== 7 && activity.activity_type !== 27 && activity.activity_type !== 28 && activity.activity_type !== 29;
->>>>>>> 6e42b6e6
 }
 
 /**
@@ -289,23 +285,11 @@
 		activity.average_speed < 0
 	)
 		return i18n.global.t("generalItems.labelNoData");
-<<<<<<< HEAD
-	if (Number(unitSystem) === 1) {
-		if (
-			activity.activity_type === 4 ||
-			activity.activity_type === 5 ||
-			activity.activity_type === 6 ||
-			activity.activity_type === 7 ||
-			activity.activity_type === 27 ||
-			activity.activity_type === 28
-		) {
-=======
 
 	if (
 		activityTypeIsCycling(activity)
 	) {
 		if (Number(unitSystem) === 1) {
->>>>>>> 6e42b6e6
 			if (units) {
 				return `${formatAverageSpeedMetric(speed)} ${i18n.global.t("generalItems.unitsKmH")}`;
 			}
@@ -316,23 +300,6 @@
 			}
 			return `${formatAverageSpeedImperial(speed)}`;
 		}
-<<<<<<< HEAD
-		return i18n.global.t("generalItems.labelNoData");
-	}
-	if (
-		activity.activity_type === 4 ||
-		activity.activity_type === 5 ||
-		activity.activity_type === 6 ||
-		activity.activity_type === 7 ||
-		activity.activity_type === 27 ||
-		activity.activity_type === 28
-	) {
-		if (units) {
-			return `${formatAverageSpeedMetric(speed)} ${i18n.global.t("generalItems.unitsMph")}`;
-		}
-		return `${formatAverageSpeedImperial(speed)}`;
-=======
->>>>>>> 6e42b6e6
 	}
 	return i18n.global.t("generalItems.labelNoData");
 }
@@ -507,10 +474,7 @@
 		26: ["fas", "table-tennis-paddle-ball"],
 		27: ["fas", "person-biking"],
 		28: ["fas", "person-biking"],
-<<<<<<< HEAD
-=======
 		29: ["fas", "person-biking"],
->>>>>>> 6e42b6e6
 	};
 
 	return iconMap[typeId] || ["fas", "dumbbell"];
