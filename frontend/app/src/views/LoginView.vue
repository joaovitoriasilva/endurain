<template>
  <div class="bg-body-tertiary shadow-sm rounded p-3">
    <div class="row justify-content-center align-items-center">
      <div class="col d-none d-lg-block">
        <img
          width="auto"
          height="auto"
          :src="loginPhotoUrl"
          alt="Square login image"
          class="img-fluid rounded"
          v-if="serverSettingsStore.serverSettings.login_photo_set"
        />
        <img
          width="auto"
          height="auto"
          src="/src/assets/login.png"
          alt="Square login image"
          class="img-fluid rounded"
          v-else
        />
      </div>
      <div class="col form-signin text-center m-3">
        <form @submit.prevent="submitForm">
          <h1>Endurain</h1>
          <p>{{ $t('loginView.subtitle') }}</p>
          <br />

<<<<<<< HEAD
          <div class="form-floating" v-if="!mfaRequired">
=======
          <div class="form-floating">
>>>>>>> 1024522a
            <input
              type="text"
              class="form-control"
              id="floatingInput"
              name="loginUsername"
              :placeholder="$t('loginView.username')"
              v-model="username"
              required
            />
            <label for="loginUsername">{{ $t('loginView.username') }}</label>
          </div>
          <br />
<<<<<<< HEAD
          <div class="form-floating position-relative" v-if="!mfaRequired">
=======
          <div class="form-floating position-relative">
>>>>>>> 1024522a
            <input
              :type="showPassword ? 'text' : 'password'"
              class="form-control"
              name="loginPassword"
              :placeholder="$t('loginView.password')"
              v-model="password"
              required
            />
            <label for="loginPassword">{{ $t('loginView.password') }}</label>
            <button
              type="button"
              class="btn position-absolute top-50 end-0 translate-middle-y me-2"
              @click="togglePasswordVisibility"
            >
              <font-awesome-icon :icon="showPassword ? ['fas', 'eye-slash'] : ['fas', 'eye']" />
            </button>
          </div>
<<<<<<< HEAD
          <br v-if="!mfaRequired" />

          <!-- MFA input field (shown when MFA is required) -->
          <div v-if="mfaRequired" class="form-floating">
            <input
              type="text"
              class="form-control"
              id="mfaCode"
              name="mfaCode"
              :placeholder="$t('loginView.mfaCode')"
              v-model="mfaCode"
              required
            />
            <label for="mfaCode">{{ $t('loginView.mfaCode') }}</label>
          </div>
          <br v-if="mfaRequired" />

          <button class="w-100 btn btn-lg btn-primary" type="submit" :disabled="loading">
            <span
              v-if="loading"
              class="spinner-border spinner-border-sm me-2"
              role="status"
              aria-hidden="true"
            ></span>
            {{ mfaRequired ? $t('loginView.verifyMFAButton') : $t('loginView.signInButton') }}
          </button>
=======
          <br />
          <button class="w-100 btn btn-lg btn-primary" type="submit">
            {{ $t('loginView.signInButton') }}
          </button>
          <div class="mt-3 text-center">
            <a
              href="#"
              @click.prevent="showForgotPasswordModal"
              class="link-body-emphasis link-underline-opacity-0 link-underline-opacity-100-hover"
            >
              {{ $t('loginView.forgotPassword') }}
            </a>
          </div>
>>>>>>> 1024522a
          <!--<div>
						<hr>
						<button class="w-100 btn btn-lg btn-warning disabled" type="submit">{{ $t("loginView.signUpButton") }}</button>
					</div>-->
        </form>
      </div>
    </div>
  </div>
<<<<<<< HEAD
=======

  <!-- Forgot Password Modal -->
  <ModalComponentEmailInput
    ref="forgotPasswordModalRef"
    modal-id="forgotPasswordModal"
    :title="$t('loginView.forgotPasswordModalTitle')"
    :email-field-label="$t('loginView.forgotPasswordModalEmailLabel')"
    :email-help-text="$t('loginView.forgotPasswordModalEmailHelp')"
    action-button-type="success"
    :action-button-text="$t('loginView.forgotPasswordModalSubmitButton')"
    :is-loading="forgotPasswordLoading"
    @emailToEmitAction="handleForgotPasswordSubmit"
  />
>>>>>>> 1024522a
</template>

<script setup>
// Importing the vue composition API
<<<<<<< HEAD
import { ref, onMounted } from 'vue'
=======
import { ref, onMounted, nextTick, watch } from 'vue'
>>>>>>> 1024522a
// Importing the router
import { useRoute, useRouter } from 'vue-router'
// Importing the i18n
import { useI18n } from 'vue-i18n'
// Import Notivue push
import { push } from 'notivue'
// Importing the stores
import { useAuthStore } from '@/stores/authStore'
import { useServerSettingsStore } from '@/stores/serverSettingsStore'
// Importing the services for the login
import { session } from '@/services/sessionService'
<<<<<<< HEAD
import { profile } from '@/services/profileService'
=======
import { passwordReset } from '@/services/passwordResetService'
import { profile } from '@/services/profileService'
import { Modal } from 'bootstrap'
// Importing modal component
import ModalComponentEmailInput from '@/components/Modals/ModalComponentEmailInput.vue'
>>>>>>> 1024522a

// Variables
const route = useRoute()
const router = useRouter()
const { locale, t } = useI18n()
const username = ref('')
const password = ref('')
<<<<<<< HEAD
const mfaCode = ref('')
const mfaRequired = ref(false)
const loading = ref(false)
const pendingUsername = ref('')
=======
>>>>>>> 1024522a
const authStore = useAuthStore()
const serverSettingsStore = useServerSettingsStore()
const showPassword = ref(false)
const loginPhotoUrl = serverSettingsStore.serverSettings.login_photo_set
  ? `${window.env.ENDURAIN_HOST}/server_images/login.png`
  : null
<<<<<<< HEAD
=======

// Forgot password variables
const forgotPasswordLoading = ref(false)
const forgotPasswordModalRef = ref(null)
let forgotPasswordModalInstance = null

// Function to show forgot password modal
const showForgotPasswordModal = () => {
  if (forgotPasswordModalInstance) {
    forgotPasswordModalInstance.show()
  }
}
>>>>>>> 1024522a

// Toggle password visibility
const togglePasswordVisibility = () => {
  showPassword.value = !showPassword.value
}

// Handle the form submission
const submitForm = async () => {
<<<<<<< HEAD
  if (mfaRequired.value) {
    // Handle MFA verification
    await submitMFAVerification()
  } else {
    // Handle regular login
    await submitLogin()
  }
}

// Handle regular login
const submitLogin = async () => {
=======
>>>>>>> 1024522a
  // Create the form data
  const formData = new URLSearchParams()
  formData.append('grant_type', 'password')
  formData.append('username', username.value)
  formData.append('password', password.value)

  try {
<<<<<<< HEAD
    loading.value = true
    // Get the token
    const response = await session.authenticateUser(formData)

    // Check if MFA is required
    if (response && response.mfa_required) {
      mfaRequired.value = true
      pendingUsername.value = response.username
      push.info(t('loginView.mfaRequired'))
      return
    }

    // Complete login if no MFA required
    await completeLogin(response)
  } catch (error) {
    handleLoginError(error)
  } finally {
    loading.value = false
  }
}

// Handle MFA verification
const submitMFAVerification = async () => {
  try {
    loading.value = true
    const response = await session.verifyMFAAndLogin({
      username: pendingUsername.value,
      mfa_code: mfaCode.value
    })

    await completeLogin(response)
  } catch (error) {
    if (error.toString().includes('401') || error.toString().includes('400')) {
      push.error(t('loginView.invalidMFACode'))
    } else {
      handleLoginError(error)
    }
  } finally {
    loading.value = false
  }
}

// Complete the login process
const completeLogin = async (session_id) => {
  // Get logged user information
  const userProfile = await profile.getProfileInfo()

  // Store the user in the auth store
  authStore.setUser(userProfile, session_id, locale)

  // Redirect to the home page
  return router.push('/')
}

// Handle login errors
const handleLoginError = (error) => {
  if (error.toString().includes('401')) {
    push.error(`${t('loginView.error401')} - ${error}`)
  } else if (error.toString().includes('403')) {
    push.error(`${t('loginView.error403')} - ${error}`)
  } else if (error.toString().includes('500')) {
    push.error(`${t('loginView.error500')} - ${error}`)
  } else {
    push.error(`${t('loginView.errorUndefined')} - ${error}`)
  }
}

onMounted(() => {
=======
    // Get the token
    const session_id = await session.authenticateUser(formData)

    // Get logged user information
    const userProfile = await profile.getProfileInfo()

    // Store the user in the auth store
    authStore.setUser(userProfile, session_id, locale)

    // Redirect to the home page
    return router.push('/')
  } catch (error) {
    // Handle the error
    if (error.toString().includes('401')) {
      push.error(`${t('loginView.error401')} - ${error}`)
    } else if (error.toString().includes('403')) {
      push.error(`${t('loginView.error403')} - ${error}`)
    } else if (error.toString().includes('500')) {
      push.error(`${t('loginView.error500')} - ${error}`)
    } else {
      push.error(`${t('loginView.errorUndefined')} - ${error}`)
    }
  }
}

// Forgot password form submission
const handleForgotPasswordSubmit = async (email) => {
  if (!email) {
    push.error(t('loginView.forgotPasswordModalEmailRequired'))
    return
  }

  forgotPasswordLoading.value = true

  try {
    await passwordReset.requestPasswordReset({
      email: email
    })

    push.success(t('loginView.forgotPasswordModalRequestSuccess'))
  } catch (error) {
    if (error.toString().includes('500')) {
      push.error(t('loginView.forgotPasswordModalUnableToSendEmail'))
    } else if (error.toString().includes('503')) {
      push.error(t('loginView.forgotPasswordModalEmailNotConfigured'))
    } else {
      push.error(`${t('loginView.forgotPasswordModalRequestError')} - ${error}`)
    }
  } finally {
    forgotPasswordLoading.value = false

    // Close modal
    if (forgotPasswordModalInstance) {
      forgotPasswordModalInstance.hide()
    }
  }
}

onMounted(async () => {
  // Initialize the modal
  await nextTick()
  if (forgotPasswordModalRef.value) {
    // Access the modal element from the component
    const modalElement = forgotPasswordModalRef.value.$el
    forgotPasswordModalInstance = new Modal(modalElement)
  }

>>>>>>> 1024522a
  // Check if the session expired
  if (route.query.sessionExpired === 'true') {
    push.warning(t('loginView.sessionExpired'))
  }
  // Check if the logout was successful
  if (route.query.logoutSuccess === 'true') {
    push.success(t('loginView.logoutSuccess'))
  }
  // Check if the public activity was not found
  if (route.query.errorPublicActivityNotFound === 'true') {
    push.error(t('loginView.errorPublicActivityNotFound'))
  }
  // Check if the public shareable links are disabled
  if (route.query.errorpublic_shareable_links === 'true') {
<<<<<<< HEAD
    push.error(t('loginView.errorpublic_shareable_links'))
=======
    push.error(t('loginView.errorPublic_shareable_links'))
  }
  // Check for password reset success
  if (route.query.passwordResetSuccess === 'true') {
    push.success(t('loginView.passwordResetSuccess'))
  }
  // Check for password reset invalid link
  if (route.query.passwordResetInvalidLink === 'true') {
    push.error(t('loginView.passwordResetInvalidLink'))
>>>>>>> 1024522a
  }
})
</script><|MERGE_RESOLUTION|>--- conflicted
+++ resolved
@@ -25,11 +25,7 @@
           <p>{{ $t('loginView.subtitle') }}</p>
           <br />
 
-<<<<<<< HEAD
           <div class="form-floating" v-if="!mfaRequired">
-=======
-          <div class="form-floating">
->>>>>>> 1024522a
             <input
               type="text"
               class="form-control"
@@ -42,11 +38,7 @@
             <label for="loginUsername">{{ $t('loginView.username') }}</label>
           </div>
           <br />
-<<<<<<< HEAD
           <div class="form-floating position-relative" v-if="!mfaRequired">
-=======
-          <div class="form-floating position-relative">
->>>>>>> 1024522a
             <input
               :type="showPassword ? 'text' : 'password'"
               class="form-control"
@@ -64,7 +56,6 @@
               <font-awesome-icon :icon="showPassword ? ['fas', 'eye-slash'] : ['fas', 'eye']" />
             </button>
           </div>
-<<<<<<< HEAD
           <br v-if="!mfaRequired" />
 
           <!-- MFA input field (shown when MFA is required) -->
@@ -91,21 +82,6 @@
             ></span>
             {{ mfaRequired ? $t('loginView.verifyMFAButton') : $t('loginView.signInButton') }}
           </button>
-=======
-          <br />
-          <button class="w-100 btn btn-lg btn-primary" type="submit">
-            {{ $t('loginView.signInButton') }}
-          </button>
-          <div class="mt-3 text-center">
-            <a
-              href="#"
-              @click.prevent="showForgotPasswordModal"
-              class="link-body-emphasis link-underline-opacity-0 link-underline-opacity-100-hover"
-            >
-              {{ $t('loginView.forgotPassword') }}
-            </a>
-          </div>
->>>>>>> 1024522a
           <!--<div>
 						<hr>
 						<button class="w-100 btn btn-lg btn-warning disabled" type="submit">{{ $t("loginView.signUpButton") }}</button>
@@ -114,8 +90,6 @@
       </div>
     </div>
   </div>
-<<<<<<< HEAD
-=======
 
   <!-- Forgot Password Modal -->
   <ModalComponentEmailInput
@@ -129,16 +103,11 @@
     :is-loading="forgotPasswordLoading"
     @emailToEmitAction="handleForgotPasswordSubmit"
   />
->>>>>>> 1024522a
 </template>
 
 <script setup>
 // Importing the vue composition API
-<<<<<<< HEAD
-import { ref, onMounted } from 'vue'
-=======
 import { ref, onMounted, nextTick, watch } from 'vue'
->>>>>>> 1024522a
 // Importing the router
 import { useRoute, useRouter } from 'vue-router'
 // Importing the i18n
@@ -150,15 +119,11 @@
 import { useServerSettingsStore } from '@/stores/serverSettingsStore'
 // Importing the services for the login
 import { session } from '@/services/sessionService'
-<<<<<<< HEAD
-import { profile } from '@/services/profileService'
-=======
 import { passwordReset } from '@/services/passwordResetService'
 import { profile } from '@/services/profileService'
 import { Modal } from 'bootstrap'
 // Importing modal component
 import ModalComponentEmailInput from '@/components/Modals/ModalComponentEmailInput.vue'
->>>>>>> 1024522a
 
 // Variables
 const route = useRoute()
@@ -166,21 +131,16 @@
 const { locale, t } = useI18n()
 const username = ref('')
 const password = ref('')
-<<<<<<< HEAD
 const mfaCode = ref('')
 const mfaRequired = ref(false)
 const loading = ref(false)
 const pendingUsername = ref('')
-=======
->>>>>>> 1024522a
 const authStore = useAuthStore()
 const serverSettingsStore = useServerSettingsStore()
 const showPassword = ref(false)
 const loginPhotoUrl = serverSettingsStore.serverSettings.login_photo_set
   ? `${window.env.ENDURAIN_HOST}/server_images/login.png`
   : null
-<<<<<<< HEAD
-=======
 
 // Forgot password variables
 const forgotPasswordLoading = ref(false)
@@ -193,7 +153,6 @@
     forgotPasswordModalInstance.show()
   }
 }
->>>>>>> 1024522a
 
 // Toggle password visibility
 const togglePasswordVisibility = () => {
@@ -202,7 +161,6 @@
 
 // Handle the form submission
 const submitForm = async () => {
-<<<<<<< HEAD
   if (mfaRequired.value) {
     // Handle MFA verification
     await submitMFAVerification()
@@ -214,8 +172,6 @@
 
 // Handle regular login
 const submitLogin = async () => {
-=======
->>>>>>> 1024522a
   // Create the form data
   const formData = new URLSearchParams()
   formData.append('grant_type', 'password')
@@ -223,7 +179,6 @@
   formData.append('password', password.value)
 
   try {
-<<<<<<< HEAD
     loading.value = true
     // Get the token
     const response = await session.authenticateUser(formData)
@@ -273,34 +228,6 @@
 
   // Store the user in the auth store
   authStore.setUser(userProfile, session_id, locale)
-
-  // Redirect to the home page
-  return router.push('/')
-}
-
-// Handle login errors
-const handleLoginError = (error) => {
-  if (error.toString().includes('401')) {
-    push.error(`${t('loginView.error401')} - ${error}`)
-  } else if (error.toString().includes('403')) {
-    push.error(`${t('loginView.error403')} - ${error}`)
-  } else if (error.toString().includes('500')) {
-    push.error(`${t('loginView.error500')} - ${error}`)
-  } else {
-    push.error(`${t('loginView.errorUndefined')} - ${error}`)
-  }
-}
-
-onMounted(() => {
-=======
-    // Get the token
-    const session_id = await session.authenticateUser(formData)
-
-    // Get logged user information
-    const userProfile = await profile.getProfileInfo()
-
-    // Store the user in the auth store
-    authStore.setUser(userProfile, session_id, locale)
 
     // Redirect to the home page
     return router.push('/')
@@ -360,7 +287,6 @@
     forgotPasswordModalInstance = new Modal(modalElement)
   }
 
->>>>>>> 1024522a
   // Check if the session expired
   if (route.query.sessionExpired === 'true') {
     push.warning(t('loginView.sessionExpired'))
@@ -375,9 +301,6 @@
   }
   // Check if the public shareable links are disabled
   if (route.query.errorpublic_shareable_links === 'true') {
-<<<<<<< HEAD
-    push.error(t('loginView.errorpublic_shareable_links'))
-=======
     push.error(t('loginView.errorPublic_shareable_links'))
   }
   // Check for password reset success
@@ -387,7 +310,6 @@
   // Check for password reset invalid link
   if (route.query.passwordResetInvalidLink === 'true') {
     push.error(t('loginView.passwordResetInvalidLink'))
->>>>>>> 1024522a
   }
 })
 </script>