<template>
    <div class="mx-auto " style="max-width: 650px;">
        <h1>{{ $t("searchView.searchSelectLabel") }}</h1>
        <form class="bg-body-tertiary rounded p-3 shadow-sm">
            <div class="input-group">
                <!-- Select type -->
                <select id="inputSelectTypeToSearch" class="form-select rounded me-1" v-model="searchSelectValue">
                    <option value="1">{{ $t("searchView.searchSelectOptionUser") }}</option>
                    <option value="2">{{ $t("searchView.searchSelectOptionActivity") }}</option>
                    <option value="3">{{ $t("searchView.searchSelectOptionGear") }}</option>
                </select>
                <!-- Activity type area -->
                <select id="inputSelectActivityTypeToSearch" class="form-select rounded me-1"
                    v-model="searchSelectActivityType" v-if="searchSelectValue == 2">
                    <option value="0">{{ $t("searchView.searchSelectActivityType0") }}</option>
                    <option value="1">{{ $t("searchView.searchSelectActivityType1") }}</option>
                    <option value="2">{{ $t("searchView.searchSelectActivityType2") }}</option>
                    <option value="3">{{ $t("searchView.searchSelectActivityType3") }}</option>
                    <option value="4">{{ $t("searchView.searchSelectActivityType4") }}</option>
                    <option value="5">{{ $t("searchView.searchSelectActivityType5") }}</option>
                    <option value="6">{{ $t("searchView.searchSelectActivityType6") }}</option>
                    <option value="7">{{ $t("searchView.searchSelectActivityType7") }}</option>
                    <option value="8">{{ $t("searchView.searchSelectActivityType8") }}</option>
                    <option value="9">{{ $t("searchView.searchSelectActivityType9") }}</option>
                    <option value="10">{{ $t("searchView.searchSelectActivityType10") }}</option>
                    <option value="11">{{ $t("searchView.searchSelectActivityType11") }}</option>
                </select>
                <!-- Gear type area -->
                <select id="inputSelectGearTypeToSearch" class="form-select rounded me-1" v-model="searchSelectGearType"
                    v-if="searchSelectValue == 3">
                    <option value="0">{{ $t("searchView.searchSelectGearType0") }}</option>
                    <option value="1">{{ $t("searchView.searchSelectGearType1") }}</option>
                    <option value="2">{{ $t("searchView.searchSelectGearType2") }}</option>
                    <option value="3">{{ $t("searchView.searchSelectGearType3") }}</option>
                    <option value="4">{{ $t("searchView.searchSelectGearType4") }}</option>
                    <option value="5">{{ $t("searchView.searchSelectGearType5") }}</option>
                    <option value="6">{{ $t("searchView.searchSelectGearType6") }}</option>
                </select>
                <!-- Search area -->
                <input type="text" class="form-control rounded" id="inputTextFieldToSearch"
                    :placeholder='$t("searchView.searchInputPlaceholder")' v-model="inputSearch">
            </div>
        </form>
        <div v-if="isLoading" class="pt-2">
            <LoadingComponent />
        </div>
        <div v-else>
            <ul v-if="searchResults && searchResults.length" class="list-group list-group-flush mt-1 rounded">
                <li v-for="result in searchResults" :key="result.id"
                    class="list-group-item d-flex justify-content-between bg-body-tertiary">
                    <div class="d-flex align-items-center">
                        <!-- icon for user -->
                        <font-awesome-icon :icon="['fas', 'user']" v-if="searchSelectValue == 1" />
                        <!-- icons for activities -->
                        <font-awesome-icon class="ms-1" :icon="getIcon(result.activity_type)" />
                        <!-- icons for gears -->
                        <font-awesome-icon :icon="['fas', 'bicycle']"
                            v-if="searchSelectValue == 3 && [1].includes(Number(result.gear_type))" />
                        <font-awesome-icon :icon="['fas', 'person-running']"
                            v-if="searchSelectValue == 3 && [2].includes(Number(result.gear_type))" class="ms-1" />
                        <font-awesome-icon :icon="['fas', 'swimmer']"
                            v-if="searchSelectValue == 3 && [3].includes(Number(result.gear_type))" />
                        <font-awesome-icon :icon="['fas', 'table-tennis-paddle-ball']"
                            v-if="searchSelectValue == 3 && [4].includes(Number(result.gear_type))" />
                        <font-awesome-icon :icon="['fas', 'person-skiing']"
                            v-if="searchSelectValue == 3 && [5].includes(Number(result.gear_type))" />
                        <font-awesome-icon :icon="['fas', 'person-snowboarding']"
                            v-if="searchSelectValue == 3 && [6].includes(Number(result.gear_type))" />
                        <div class="ms-3">
                            <div class="fw-bold">
                                <router-link :to="{ name: 'user', params: { id: result.id } }"
                                    class="link-body-emphasis link-underline-opacity-0 link-underline-opacity-100-hover"
                                    v-if="searchSelectValue == 1" @click="closeSearch">
                                    {{ result.name }}
                                </router-link>
                                <router-link :to="{ name: 'activity', params: { id: result.id } }"
                                    class="link-body-emphasis link-underline-opacity-0 link-underline-opacity-100-hover"
                                    v-if="searchSelectValue == 2" @click="closeSearch">
                                    {{ result.name }}
                                </router-link>
                                <router-link :to="{ name: 'gear', params: { id: result.id } }"
                                    class="link-body-emphasis link-underline-opacity-0 link-underline-opacity-100-hover"
                                    v-if="searchSelectValue == 3" @click="closeSearch">
                                    {{ result.nickname }}
                                </router-link>
                            </div>
                            <span v-if="searchSelectValue == 1">{{ result.username }}</span>
                            <span v-else-if="searchSelectValue == 2">{{ formatDateMed(result.start_time) }}</span>
                            <span v-else="searchSelectValue == 3">{{ formatDateMed(result.created_at) }}</span>
                        </div>
                    </div>
                    <div>
                        <span
                            class="badge bg-danger-subtle border border-danger-subtle text-danger-emphasis align-middle"
                            v-if="result.is_active == 0">{{ $t("searchView.resultIsInactiveBadge") }}</span>
                    </div>
                </li>
            </ul>
            <div v-else>
                <NoItemsFoundComponents class="mt-1" v-if="inputSearch" />
            </div>
        </div>
    </div>
</template>

<script setup>
import { watch, ref } from "vue";
import { useI18n } from "vue-i18n";
// Import Notivue push
import { push } from "notivue";
// import lodash
import { debounce } from "lodash";
import { useAuthStore } from "@/stores/authStore";
import { users } from "@/services/usersService";
import { gears } from "@/services/gearsService";
import { activities } from "@/services/activitiesService";
import { formatDateMed } from "@/utils/dateTimeUtils";
import { getIcon } from "@/utils/activityUtils";
// import components
import LoadingComponent from "@/components/GeneralComponents/LoadingComponent.vue";
import NoItemsFoundComponents from "@/components/GeneralComponents/NoItemsFoundComponents.vue";

// Define emits
const emit = defineEmits(["collapseNavbar", "toggleShowSearch"]);

// Setup composables
const authStore = useAuthStore();
const { t } = useI18n();

// Reactive variables
const isLoading = ref(false);
const searchSelectValue = ref("1");
const searchSelectActivityType = ref("0");
const searchSelectGearType = ref("0");
const inputSearch = ref("");
const searchResultsOriginal = ref([]);
const searchResults = ref([]);

// Methods
const fetchUserResults = debounce(async (query) => {
    if (!query) {
        isLoading.value = false;
        searchResultsOriginal.value = [];
        searchResults.value = [];
        return;
    }
    try {
        searchResultsOriginal.value =
            await users.getUserContainsUsername(query);
        searchResults.value = searchResultsOriginal.value;
    } catch (error) {
        push.error(
            `${t("navbarSearchComponent.errorFetchingUserWithUsernameContains")} - ${error}`,
        );
    }
    isLoading.value = false;
}, 500);

const fetchActivityResults = debounce(async (query) => {
    if (!query) {
        isLoading.value = false;
        searchResultsOriginal.value = [];
        searchResults.value = [];
        return;
    }
    try {
        searchResultsOriginal.value = await activities.getActivityByName(query);
        updateSearchResultsBasedOnActivityType();
    } catch (error) {
        push.error(
            `${t("navbarSearchComponent.errorFetchingActivityWithNameContains")} - ${error}`,
        );
    }
    isLoading.value = false;
}, 500);

const fetchGearResults = debounce(async (query) => {
    if (!query) {
        isLoading.value = false;
        searchResultsOriginal.value = [];
        searchResults.value = [];
        return;
    }
    try {
        searchResultsOriginal.value =
            await gears.getGearContainsNickname(query);
        updateSearchResultsBasedOnGearType();
    } catch (error) {
        push.error(
            `${t("navbarSearchComponent.errorFetchingGearWithNicknameContains")} - ${error}`,
        );
    }
    isLoading.value = false;
}, 500);

function updateSearchResultsBasedOnActivityType() {
    if (searchSelectActivityType.value === "1") {
        searchResults.value = searchResultsOriginal.value.filter((user) =>
            [1, 2, 3].includes(user.activity_type),
        );
    } else if (searchSelectActivityType.value === "2") {
        searchResults.value = searchResultsOriginal.value.filter((user) =>
<<<<<<< HEAD
            [4, 5, 6, 7, 27, 28].includes(user.activity_type),
=======
            [4, 5, 6, 7, 27, , 29].includes(user.activity_type),
>>>>>>> 6e42b6e6
        );
    } else if (searchSelectActivityType.value === "3") {
        searchResults.value = searchResultsOriginal.value.filter((user) =>
            [8, 9].includes(user.activity_type),
        );
    } else if (searchSelectActivityType.value === "4") {
        searchResults.value = searchResultsOriginal.value.filter((user) =>
            [10, 19, 20].includes(user.activity_type),
        );
    } else if (searchSelectActivityType.value === "5") {
        searchResults.value = searchResultsOriginal.value.filter((user) =>
            [11].includes(user.activity_type),
        );
    } else if (searchSelectActivityType.value === "6") {
        searchResults.value = searchResultsOriginal.value.filter((user) =>
            [12].includes(user.activity_type),
        );
    } else if (searchSelectActivityType.value === "7") {
        searchResults.value = searchResultsOriginal.value.filter((user) =>
            [13].includes(user.activity_type),
        );
    } else if (searchSelectActivityType.value === "8") {
        searchResults.value = searchResultsOriginal.value.filter((user) =>
            [14].includes(user.activity_type),
        );
    } else if (searchSelectActivityType.value === "9") {
        searchResults.value = searchResultsOriginal.value.filter((user) =>
            [15].includes(user.activity_type),
        );
    } else if (searchSelectActivityType.value === "10") {
        searchResults.value = searchResultsOriginal.value.filter((user) =>
            [16].includes(user.activity_type),
        );
    } else if (searchSelectActivityType.value === "11") {
        searchResults.value = searchResultsOriginal.value.filter((user) =>
            [21, 22, 23, 24, 25, 26].includes(user.activity_type),
        );
    } else {
        searchResults.value = searchResultsOriginal.value;
    }
}

function updateSearchResultsBasedOnGearType() {
    if (searchSelectGearType.value === "1") {
        searchResults.value = searchResultsOriginal.value.filter((user) =>
            [1].includes(user.gear_type),
        );
    } else if (searchSelectGearType.value === "2") {
        searchResults.value = searchResultsOriginal.value.filter((user) =>
            [2].includes(user.gear_type),
        );
    } else if (searchSelectGearType.value === "3") {
        searchResults.value = searchResultsOriginal.value.filter((user) =>
            [3].includes(user.gear_type),
        );
    } else if (searchSelectGearType.value === "4") {
        searchResults.value = searchResultsOriginal.value.filter((user) =>
            [4].includes(user.gear_type),
        );
    } else if (searchSelectGearType.value === "5") {
        searchResults.value = searchResultsOriginal.value.filter((user) =>
            [5].includes(user.gear_type),
        );
    } else {
        searchResults.value = searchResultsOriginal.value;
    }
}

const closeSearch = () => {
    emit("toggleShowSearch");
    emit("collapseNavbar");
};

// Watchers
watch(searchSelectValue, () => {
    isLoading.value = false;
    inputSearch.value = "";
    searchResultsOriginal.value = [];
    searchResults.value = [];
});

watch(searchSelectActivityType, () => {
    updateSearchResultsBasedOnActivityType();
});

watch(searchSelectGearType, () => {
    updateSearchResultsBasedOnGearType();
});

watch(inputSearch, async (newQuery) => {
    isLoading.value = true;
    if (searchSelectValue.value === "1") {
        await fetchUserResults(newQuery);
    } else if (searchSelectValue.value === "2") {
        await fetchActivityResults(newQuery);
    } else if (searchSelectValue.value === "3") {
        await fetchGearResults(newQuery);
    }
});
</script><|MERGE_RESOLUTION|>--- conflicted
+++ resolved
@@ -200,11 +200,7 @@
         );
     } else if (searchSelectActivityType.value === "2") {
         searchResults.value = searchResultsOriginal.value.filter((user) =>
-<<<<<<< HEAD
-            [4, 5, 6, 7, 27, 28].includes(user.activity_type),
-=======
-            [4, 5, 6, 7, 27, , 29].includes(user.activity_type),
->>>>>>> 6e42b6e6
+            [4, 5, 6, 7, 27, 28, 29].includes(user.activity_type),
         );
     } else if (searchSelectActivityType.value === "3") {
         searchResults.value = searchResultsOriginal.value.filter((user) =>
