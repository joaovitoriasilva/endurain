<template>
	<div class="row">
		<!-- sidebar zone -->
		<div class="col-lg-3 col-md-12">
			<div class="sticky-sidebar">
				<div class="d-none d-lg-block d-flex mb-3 rounded p-3 bg-body-tertiary shadow-sm">
					<!-- user name and photo zone -->
					<div v-if="isLoading">
						<LoadingComponent />
					</div>
					<div v-else>
						<div class="justify-content-center d-flex" v-if="authStore.user">
							<UserAvatarComponent :user="authStore.user" :width=120 :height=120 />
						</div>
						<div class="text-center mt-3 fw-bold" v-if="authStore.user.id">
							<router-link :to="{ name: 'user', params: { id: authStore.user.id } }"
								class="link-body-emphasis link-underline-opacity-0 link-underline-opacity-100-hover">
								{{ authStore.user.name }}
							</router-link>
						</div>
					</div>
					<!-- user stats zone -->
					<div v-if="isLoading">
						<LoadingComponent />
					</div>
					<UserDistanceStatsComponent 
						:thisWeekDistances="thisWeekDistances"
						:thisMonthDistances="thisMonthDistances" 
						:userGoals="userGoals" v-else />
				</div>

				<!-- add activity and refresh buttons -->
				<div class="row mb-3">
					<div class="col">
						<a class="w-100 btn btn-primary shadow-sm" href="#" role="button" data-bs-toggle="modal"
							data-bs-target="#addActivityModal">
							{{ $t("homeView.buttonAddActivity") }}
						</a>
					</div>
					<div class="col-auto"
						v-if="authStore.user.is_strava_linked == 1 || authStore.user.is_garminconnect_linked == 1">
						<a class="w-100 btn btn-primary shadow-sm" href="#" role="button" @click="refreshActivities">
							<font-awesome-icon :icon="['fas', 'arrows-rotate']" />
						</a>
					</div>
				</div>
			</div>

			<!-- Modal add actvity -->
			<ModalComponentUploadFile modalId="addActivityModal" :title="$t('homeView.buttonAddActivity')"
				:fileFieldLabel="$t('homeView.fieldLabelUploadFileType')" filesAccepted=".gz,.gpx,.fit,.tcx"
				actionButtonType="success" :actionButtonText="$t('homeView.buttonAddActivity')"
				@fileToEmitAction="submitUploadFileForm" />
		</div>
		<!-- activities zone -->
		<div class="col">

			<!-- radio button -->
			<div class="btn-group mb-3 d-flex" role="group"  aria-label="Activities radio toggle button group">
				<!-- user activities -->
				<input type="radio" class="btn-check" name="btnradio" id="btnRadioUserActivities" autocomplete="off" value="userActivities" v-model="selectedActivityView">
				<label class="btn btn-outline-primary w-100" for="btnRadioUserActivities">{{ $t("homeView.radioUserActivities") }}</label>
				<!-- user followers activities -->
				<input type="radio" class="btn-check" name="btnradio" id="btnRadioFollowersActivities" autocomplete="off" value="followersActivities" v-model="selectedActivityView">
				<label class="btn btn-outline-primary w-100" for="btnRadioFollowersActivities">{{ $t("homeView.radioFollowerActivities") }}</label>
			</div>

			<!-- user activities -->
			<div id="userActivitiesDiv" v-show="selectedActivityView === 'userActivities'">
				<div v-if="isLoading">
					<LoadingComponent />
				</div>
				<div v-else>
					<!-- Checking if userActivities is loaded and has length -->
					<div v-if="userActivities && userActivities.length">
						<!-- Iterating over userActivities to display them -->
						<div class="card mb-3 bg-body-tertiary shadow-sm"
							:class="{ 'border-0': !activity.is_hidden, 'border border-warning border-2': activity.is_hidden }"
							v-for="activity in userActivities" :key="activity.id">
							<div class="card-body">
								<span class="badge rounded-pill text-bg-warning mb-3" v-if="activity.is_hidden">{{
									$t("homeView.pillIsHidden") }}</span>
								<ActivitySummaryComponent :activity="activity" :source="'home'"
									@activityDeleted="updateActivitiesOnDelete" :units="authStore.user.units" />
							</div>
							<ActivityMapComponent class="mx-3 mb-3" :key="selectedActivityView + '-' + activity.id" :activity="activity" :activityActivityMedia="activityMediaMap[activity.id]" :source="'home'" />
						</div>
					</div>
					<!-- Displaying a message or component when there are no activities -->
					<NoItemsFoundComponent v-else />
				</div>
			</div>

			<!-- user followers activities -->
			<div id="followersActivitiesDiv" v-show="selectedActivityView === 'followersActivities'">
				<div v-if="isLoading">
					<LoadingComponent />
				</div>
				<div v-else>
					<div v-if="followedUserActivities && followedUserActivities.length">
						<div class="card mb-3 bg-body-tertiary shadow-sm border-0"
							v-for="activity in followedUserActivities" :key="activity.id">
							<div class="card-body">
								<ActivitySummaryComponent :activity="activity" :source="'home'" :units="authStore.user.units" />
							</div>
							<ActivityMapComponent class="mx-3 mb-3" :key="selectedActivityView + '-' + activity.id" :activity="activity" :activityActivityMedia="activityMediaMap[activity.id]" :source="'home'" />
						</div>
					</div>
					<NoItemsFoundComponent v-else />
				</div>
			</div>
		</div>
	</div>
</template>

<style scoped>
.sticky-sidebar {
	position: sticky;
	top: 20px;
	/* Adjust based on your layout */
	z-index: 1000;
}
</style>

<script setup>
import { ref, onMounted, onUnmounted } from "vue";
import { useI18n } from "vue-i18n";
import { useRoute } from "vue-router";
// Import the stores
import { useAuthStore } from "@/stores/authStore";
import { useServerSettingsStore } from "@/stores/serverSettingsStore";
// Import the services
import { activities } from "@/services/activitiesService";
<<<<<<< HEAD
import { activityMedia } from "@/services/activityMediaService";
=======
import {userGoals as userGoalsService} from "@/services/userGoalsService";
import { followers } from "@/services/followersService";
>>>>>>> 6d63f0f6
// Import Notivue push
import { push } from "notivue";
// Importing the components
import UserDistanceStatsComponent from "@/components/Activities/UserDistanceStatsComponent.vue";
import NoItemsFoundComponent from "@/components/GeneralComponents/NoItemsFoundComponents.vue";
import ActivitySummaryComponent from "@/components/Activities/ActivitySummaryComponent.vue";
import ActivityMapComponent from "@/components/Activities/ActivityMapComponent.vue";
import LoadingComponent from "@/components/GeneralComponents/LoadingComponent.vue";
import UserAvatarComponent from "@/components/Users/UserAvatarComponent.vue";
import ModalComponentUploadFile from "@/components/Modals/ModalComponentUploadFile.vue";

<<<<<<< HEAD
const route = useRoute();
const authStore = useAuthStore();
const serverSettingsStore = useServerSettingsStore();
const selectedActivityView = ref("userActivities");
const isLoading = ref(true);
const thisWeekDistances = ref([]);
const thisMonthDistances = ref([]);
const userNumberOfActivities = ref(0);
const userActivities = ref([]);
const activityMediaMap = ref({});
const followedUserActivities = ref([]);
const pageNumberUserActivities = ref(1);
const numRecords = serverSettingsStore.serverSettings.num_records_per_page || 25;
const userHasMoreActivities = ref(true);
const { t } = useI18n();

async function fetchActivityMedia(activityId) {
	try {
		return await activityMedia.getUserActivityMediaByActivityId(activityId);
	} catch (error) {
		push.error(`${t("homeView.errorFetchingMedia")}: ${activityId} - ${error}`);
		return [];
	}
}

async function fetchUserStars() {
	try {
		thisWeekDistances.value = await activities.getUserThisWeekStats(
			authStore.user.id,
		);
		thisMonthDistances.value = await activities.getUserThisMonthStats(
			authStore.user.id,
		);
	} catch (error) {
		// Set the error message
		push.error(`${t("homeView.errorFetchingUserStats")} - ${error}`);
	}
}

async function fetchMoreActivities() {
	// If the component is already loading or there are no more activities, return
	if (isLoading.value || !userHasMoreActivities.value) return;

	try {
		// Add 1 to the page number
		pageNumberUserActivities.value++;

		// Fetch the activities
		const newActivities = await activities.getUserActivitiesWithPagination(
			authStore.user.id,
			pageNumberUserActivities.value,
			numRecords,
		);

		if (newActivities?.length) {
			if (!userActivities.value) {
				userActivities.value = [];
=======
//import { Modal } from 'bootstrap';

export default {
	components: {
		UserDistanceStatsComponent,
		NoItemsFoundComponent,
		ActivitySummaryComponent,
		ActivityMapComponent,
		LoadingComponent,
		UserAvatarComponent,
		ModalComponentUploadFile,
	},
	setup() {
		const route = useRoute();
		const authStore = useAuthStore();
		const selectedActivityView = ref("userActivities");
		const isLoading = ref(true);
		const thisWeekDistances = ref([]);
		const thisMonthDistances = ref([]);
		const userGoals = ref([]);
		const userNumberOfActivities = ref(0);
		const userActivities = ref([]);
		const followedUserActivities = ref([]);
		const pageNumberUserActivities = ref(1);
		const numRecords = 5;
		const userHasMoreActivities = ref(true);
		const { t } = useI18n();

		async function fetchUserStars() {
			try {
				thisWeekDistances.value = await activities.getUserThisWeekStats(
					authStore.user.id,
				);
				thisMonthDistances.value = await activities.getUserThisMonthStats(
					authStore.user.id,
				);
				userGoals.value = await userGoalsService.getUserGoalResults();
			} catch (error) {
				// Set the error message
				push.error(`${t("homeView.errorFetchingUserStats")} - ${error}`);
>>>>>>> 6d63f0f6
			}
			userActivities.value = [...userActivities.value, ...newActivities];

			// Fetch media for each new activity
			for (const activity of newActivities) {
				activityMediaMap.value[activity.id] = await fetchActivityMedia(activity.id);
			}

			// Check if we've reached the end
			userHasMoreActivities.value = newActivities.length === numRecords;
		} else {
			userHasMoreActivities.value = false;
		}
	} catch (error) {
		// Set the error message
		push.error(`${t("homeView.errorFetchingUserActivities")} - ${error}`);
	}
}

const handleScroll = () => {
	// Get scroll position and page height more reliably
	const scrollPosition = window.scrollY + window.innerHeight;
	const totalHeight = document.documentElement.scrollHeight;

	// Trigger load when within 100px of bottom
	if (totalHeight - scrollPosition < 100) {
		fetchMoreActivities();
	}
};

const submitUploadFileForm = async (file) => {
	// Set the loading message
	const notification = push.promise(t("homeView.processingActivity"));

	// If there is a file, create the form data and upload the file
	if (file) {
		// Create the form data
		const formData = new FormData();
		formData.append("file", file);
		try {
			// Upload the file
			const createdActivities =
				await activities.uploadActivityFile(formData);
			// Fetch the new user activity
			if (!userActivities.value) {
				userActivities.value = [];
			}
			for (const createdActivity of createdActivities) {
				userActivities.value.unshift(createdActivity);
				// Fetch media for the new activity
				activityMediaMap.value[createdActivity.id] = await fetchActivityMedia(createdActivity.id);
			}

			// Set the success message
			notification.resolve(t("homeView.successActivityAdded"));

			// Fetch the user stats
			fetchUserStars();

			// Fetch the user activities and user activities number
			userNumberOfActivities.value++;
		} catch (error) {
			// Set the error message
			notification.reject(`${error}`);
		}
	}
};

async function refreshActivities() {
	// Set the loading message
	const notification = push.promise(t("homeView.refreshingActivities"));

	try {
		// Get the user activities
		const newActivities = await activities.getActivityRefresh();

		// If userActivities is not defined, do it
		if (!userActivities.value) {
			userActivities.value = [];
		}

		// Iterate over the new activities and add them to the user activities
		if (newActivities) {
			for (const newActivity of newActivities) {
				userActivities.value.unshift(newActivity);
				// Fetch media for the new activity
				activityMediaMap.value[newActivity.id] = await fetchActivityMedia(newActivity.id);
			}
		}

		// Set the success message
		notification.resolve(t("homeView.successActivitiesRefreshed"));

		// Fetch the user stats
		fetchUserStars();

		// Set the user number of activities
		userNumberOfActivities.value += newActivities.length;
	} catch (error) {
		// Set the error message
		notification.reject(`${error}`);
	}
}

function updateActivitiesOnDelete(activityId) {
	// Filter out the deleted activity from userActivities
	userActivities.value = userActivities.value.filter(
		(activity) => activity.id !== activityId,
	);
	// Set the activityDeleted value to true and show the success alert.
	push.success(t("homeView.successActivityDeleted"));
}

onMounted(async () => {
	if (route.query.activityFound === "false") {
		// Set the activityFound value to false and show the error alert.
		push.error(t("homeView.errorActivityNotFound"));
	}

	if (route.query.activityDeleted === "true") {
		updateActivitiesOnDelete(Number(route.query.activityId));
	}

	// Add the scroll event listener
	window.addEventListener("scroll", handleScroll);

	try {
		// Fetch the user stats
		fetchUserStars();

		// Fetch the user activities and user activities number
		userNumberOfActivities.value =
			await activities.getUserNumberOfActivities();

		// Fetch the initial user activities response (contains activities array and total_count)
		userActivities.value = await activities.getUserActivitiesWithPagination(
			authStore.user.id,
			pageNumberUserActivities.value,
			numRecords,
		);

		// Fetch media for initial activities
		if (userActivities.value?.length) {
			for (const activity of userActivities.value) {
				activityMediaMap.value[activity.id] = await fetchActivityMedia(activity.id);
			}
		}

<<<<<<< HEAD
		followedUserActivities.value =
			await activities.getUserFollowersActivitiesWithPagination(
				authStore.user.id,
				pageNumberUserActivities.value,
				numRecords,
			);

		// If the number of activities is greater than the page number times the number of records, there are no more activities
		if (
			pageNumberUserActivities.value * numRecords >=
			userNumberOfActivities.value
		) {
			userHasMoreActivities.value = false;
		}
	} catch (error) {
		// Set the error message
		push.error(`${t("homeView.errorFetchingUserActivities")} - ${error}`);
	}

	isLoading.value = false;
});

onUnmounted(() => {
	// Remove the scroll event listener
	window.removeEventListener("scroll", handleScroll);
});
=======
			isLoading.value = false;
		});

		onUnmounted(() => {
			// Remove the scroll event listener
			window.removeEventListener("scroll", handleScroll);
		});

		return {
			authStore,
			selectedActivityView,
			isLoading,
			thisWeekDistances,
			thisMonthDistances,
			userGoals,
			userActivities,
			followedUserActivities,
			submitUploadFileForm,
			t,
			refreshActivities,
			updateActivitiesOnDelete,
		};
	},
};
>>>>>>> 6d63f0f6
</script><|MERGE_RESOLUTION|>--- conflicted
+++ resolved
@@ -131,12 +131,8 @@
 import { useServerSettingsStore } from "@/stores/serverSettingsStore";
 // Import the services
 import { activities } from "@/services/activitiesService";
-<<<<<<< HEAD
+import {userGoals as userGoalsService} from "@/services/userGoalsService";
 import { activityMedia } from "@/services/activityMediaService";
-=======
-import {userGoals as userGoalsService} from "@/services/userGoalsService";
-import { followers } from "@/services/followersService";
->>>>>>> 6d63f0f6
 // Import Notivue push
 import { push } from "notivue";
 // Importing the components
@@ -148,7 +144,6 @@
 import UserAvatarComponent from "@/components/Users/UserAvatarComponent.vue";
 import ModalComponentUploadFile from "@/components/Modals/ModalComponentUploadFile.vue";
 
-<<<<<<< HEAD
 const route = useRoute();
 const authStore = useAuthStore();
 const serverSettingsStore = useServerSettingsStore();
@@ -156,6 +151,7 @@
 const isLoading = ref(true);
 const thisWeekDistances = ref([]);
 const thisMonthDistances = ref([]);
+const userGoals = ref([]);
 const userNumberOfActivities = ref(0);
 const userActivities = ref([]);
 const activityMediaMap = ref({});
@@ -182,6 +178,7 @@
 		thisMonthDistances.value = await activities.getUserThisMonthStats(
 			authStore.user.id,
 		);
+		userGoals.value = await userGoalsService.getUserGoalResults();
 	} catch (error) {
 		// Set the error message
 		push.error(`${t("homeView.errorFetchingUserStats")} - ${error}`);
@@ -206,48 +203,6 @@
 		if (newActivities?.length) {
 			if (!userActivities.value) {
 				userActivities.value = [];
-=======
-//import { Modal } from 'bootstrap';
-
-export default {
-	components: {
-		UserDistanceStatsComponent,
-		NoItemsFoundComponent,
-		ActivitySummaryComponent,
-		ActivityMapComponent,
-		LoadingComponent,
-		UserAvatarComponent,
-		ModalComponentUploadFile,
-	},
-	setup() {
-		const route = useRoute();
-		const authStore = useAuthStore();
-		const selectedActivityView = ref("userActivities");
-		const isLoading = ref(true);
-		const thisWeekDistances = ref([]);
-		const thisMonthDistances = ref([]);
-		const userGoals = ref([]);
-		const userNumberOfActivities = ref(0);
-		const userActivities = ref([]);
-		const followedUserActivities = ref([]);
-		const pageNumberUserActivities = ref(1);
-		const numRecords = 5;
-		const userHasMoreActivities = ref(true);
-		const { t } = useI18n();
-
-		async function fetchUserStars() {
-			try {
-				thisWeekDistances.value = await activities.getUserThisWeekStats(
-					authStore.user.id,
-				);
-				thisMonthDistances.value = await activities.getUserThisMonthStats(
-					authStore.user.id,
-				);
-				userGoals.value = await userGoalsService.getUserGoalResults();
-			} catch (error) {
-				// Set the error message
-				push.error(`${t("homeView.errorFetchingUserStats")} - ${error}`);
->>>>>>> 6d63f0f6
 			}
 			userActivities.value = [...userActivities.value, ...newActivities];
 
@@ -396,7 +351,6 @@
 			}
 		}
 
-<<<<<<< HEAD
 		followedUserActivities.value =
 			await activities.getUserFollowersActivitiesWithPagination(
 				authStore.user.id,
@@ -423,30 +377,4 @@
 	// Remove the scroll event listener
 	window.removeEventListener("scroll", handleScroll);
 });
-=======
-			isLoading.value = false;
-		});
-
-		onUnmounted(() => {
-			// Remove the scroll event listener
-			window.removeEventListener("scroll", handleScroll);
-		});
-
-		return {
-			authStore,
-			selectedActivityView,
-			isLoading,
-			thisWeekDistances,
-			thisMonthDistances,
-			userGoals,
-			userActivities,
-			followedUserActivities,
-			submitUploadFileForm,
-			t,
-			refreshActivities,
-			updateActivitiesOnDelete,
-		};
-	},
-};
->>>>>>> 6d63f0f6
 </script>