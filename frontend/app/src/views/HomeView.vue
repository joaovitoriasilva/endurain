<template>
	<div class="row">
		<!-- sidebar zone -->
		<div class="col-lg-3 col-md-12">
			<div class="sticky-sidebar">
				<div class="d-none d-lg-block d-flex mb-3 rounded p-3 bg-body-tertiary shadow-sm">
					<!-- user name and photo zone -->
					<div v-if="isLoading">
						<LoadingComponent />
					</div>
					<div v-else>
						<div class="justify-content-center d-flex" v-if="authStore.user">
							<UserAvatarComponent :user="authStore.user" :width=120 :height=120 />
						</div>
						<div class="text-center mt-3 fw-bold" v-if="authStore.user.id">
							<router-link :to="{ name: 'user', params: { id: authStore.user.id } }"
								class="link-body-emphasis link-underline-opacity-0 link-underline-opacity-100-hover">
								{{ authStore.user.name }}
							</router-link>
						</div>
					</div>
					<!-- user stats zone -->
					<div v-if="isLoading">
						<LoadingComponent />
					</div>
					<UserDistanceStatsComponent :thisWeekDistances="thisWeekDistances"
						:thisMonthDistances="thisMonthDistances" v-else />
				</div>

				<!-- add activity and refresh buttons -->
				<div class="row mb-3">
					<div class="col">
						<a class="w-100 btn btn-primary shadow-sm" href="#" role="button" data-bs-toggle="modal"
							data-bs-target="#addActivityModal">
							{{ $t("homeView.buttonAddActivity") }}
						</a>
					</div>
					<div class="col-auto"
						v-if="authStore.user.is_strava_linked == 1 || authStore.user.is_garminconnect_linked == 1">
						<a class="w-100 btn btn-primary shadow-sm" href="#" role="button" @click="refreshActivities">
							<font-awesome-icon :icon="['fas', 'arrows-rotate']" />
						</a>
					</div>
				</div>
			</div>

			<!-- Modal add actvity -->
<<<<<<< HEAD
			<ModalComponentUploadFile modalId="addActivityModal" :title="$t('homeView.buttonAddActivity')"
				:fileFieldLabel="$t('homeView.fieldLabelUploadFileType')" filesAccepted=".gpx,.fit,.tcx"
				actionButtonType="success" :actionButtonText="$t('homeView.buttonAddActivity')"
				@fileToEmitAction="submitUploadFileForm" />
=======
			<div class="modal fade" id="addActivityModal" tabindex="-1" aria-labelledby="addActivityModalLabel" aria-hidden="true">
				<div class="modal-dialog">
					<div class="modal-content">
						<div class="modal-header">
							<h1 class="modal-title fs-5" id="addActivityModalLabel">
								{{ $t("homeView.buttonAddActivity") }}
							</h1>
							<!--<button type="button" class="btn-close" data-bs-dismiss="modal" aria-label="Close"></button>-->
						</div>
						<form @submit.prevent="submitUploadFileForm">
							<div class="modal-body">
								<!-- date fields -->
								<label for="activityGpxFileAdd"><b>* {{ $t("homeView.fieldLabelUploadGPXFile") }}</b></label>
								<input class="form-control mt-1 mb-1" type="file" name="activityGpxFileAdd" accept=".gz,.gpx,.fit" required>
								<p>* {{ $t("generalItems.requiredField") }}</p>
							</div>
							<div class="modal-footer">
								<button type="button" class="btn btn-secondary" data-bs-dismiss="modal">
								{{ $t("generalItems.buttonClose") }}
								</button>
								<button type="submit" class="btn btn-success" data-bs-dismiss="modal">
								{{ $t("homeView.buttonAddActivity") }}
								</button>
							</div>
						</form>
					</div>
				</div>
			</div>
>>>>>>> 5fee51c0
		</div>
		<!-- activities zone -->
		<div class="col">

			<!-- radio button -->
			<!-- <div class="btn-group mb-3 d-flex" role="group"  aria-label="Activities radio toggle button group"> -->
			<!-- user activities -->
			<!-- <input type="radio" class="btn-check" name="btnradio" id="btnRadioUserActivities" autocomplete="off" value="userActivities" v-model="selectedActivityView">
			<label class="btn btn-outline-primary w-100" for="btnRadioUserActivities">{{ $t("homeView.radioUserActivities") }}</label> -->
			<!-- user followers activities -->
			<!-- <input type="radio" class="btn-check" name="btnradio" id="btnRadioFollowersActivities" autocomplete="off" value="followersActivities" v-model="selectedActivityView">
			<label class="btn btn-outline-primary w-100" for="btnRadioFollowersActivities">{{ $t("homeView.radioFollowerActivities") }}</label>
		</div> -->

			<!-- user activities -->
			<div id="userActivitiesDiv" v-show="selectedActivityView === 'userActivities'">
				<div v-if="isLoading">
					<LoadingComponent />
				</div>
				<div v-else>
					<!-- Checking if userActivities is loaded and has length -->
					<div v-if="userActivities && userActivities.length">
						<!-- Iterating over userActivities to display them -->
						<div class="card mb-3 bg-body-tertiary shadow-sm"
							:class="{ 'border-0': !activity.is_hidden, 'border border-warning border-2': activity.is_hidden }"
							v-for="activity in userActivities" :key="activity.id">
							<div class="card-body">
								<span class="badge rounded-pill text-bg-warning mb-3" v-if="activity.is_hidden">{{
									$t("homeView.pillIsHidden") }}</span>
								<ActivitySummaryComponent :activity="activity" :source="'home'"
									@activityDeleted="updateActivitiesOnDelete" :units="authStore.user.units" />
							</div>
							<ActivityMapComponent class="mx-3 mb-3" :activity="activity" :source="'home'" />
						</div>
					</div>
					<!-- Displaying a message or component when there are no activities -->
					<NoItemsFoundComponent v-else />
				</div>
			</div>

			<!-- user followers activities -->
			<div id="followersActivitiesDiv" v-show="selectedActivityView === 'followersActivities'">
				<div v-if="isLoading">
					<LoadingComponent />
				</div>
				<div v-else>
					<div v-if="followedUserActivities && followedUserActivities.length">

					</div>
					<NoItemsFoundComponent v-else />
				</div>
			</div>
		</div>
	</div>
</template>

<style scoped>
.sticky-sidebar {
	position: sticky;
	top: 20px;
	/* Adjust based on your layout */
	z-index: 1000;
}
</style>

<script setup>
import { ref, onMounted, onUnmounted } from "vue";
import { useI18n } from "vue-i18n";
import { useRoute } from "vue-router";
// Import the stores
import { useAuthStore } from "@/stores/authStore";
import { useServerSettingsStore } from "@/stores/serverSettingsStore";
// Import the services
import { activities } from "@/services/activitiesService";
import { followers } from "@/services/followersService";
// Import Notivue push
import { push } from "notivue";
// Importing the components
import UserDistanceStatsComponent from "@/components/Activities/UserDistanceStatsComponent.vue";
import NoItemsFoundComponent from "@/components/GeneralComponents/NoItemsFoundComponents.vue";
import ActivitySummaryComponent from "@/components/Activities/ActivitySummaryComponent.vue";
import ActivityMapComponent from "@/components/Activities/ActivityMapComponent.vue";
import LoadingComponent from "@/components/GeneralComponents/LoadingComponent.vue";
import UserAvatarComponent from "@/components/Users/UserAvatarComponent.vue";
import ModalComponentUploadFile from "@/components/Modals/ModalComponentUploadFile.vue";

const route = useRoute();
const authStore = useAuthStore();
const serverSettingsStore = useServerSettingsStore();
const selectedActivityView = ref("userActivities");
const isLoading = ref(true);
const thisWeekDistances = ref([]);
const thisMonthDistances = ref([]);
const userNumberOfActivities = ref(0);
const userActivities = ref([]);
const followedUserActivities = ref([]);
const pageNumberUserActivities = ref(1);
const numRecords = serverSettingsStore.serverSettings.num_records_per_page || 25;
const userHasMoreActivities = ref(true);
const { t } = useI18n();

async function fetchUserStars() {
	try {
		thisWeekDistances.value = await activities.getUserThisWeekStats(
			authStore.user.id,
		);
		thisMonthDistances.value = await activities.getUserThisMonthStats(
			authStore.user.id,
		);
	} catch (error) {
		// Set the error message
		push.error(`${t("homeView.errorFetchingUserStats")} - ${error}`);
	}
}

async function fetchMoreActivities() {
	// If the component is already loading or there are no more activities, return
	if (isLoading.value || !userHasMoreActivities.value) return;

	try {
		// Add 1 to the page number
		pageNumberUserActivities.value++;

		// Fetch the activities
		const newActivities = await activities.getUserActivitiesWithPagination(
			authStore.user.id,
			pageNumberUserActivities.value,
			numRecords,
		);

		if (newActivities?.length) {
			if (!userActivities.value) {
				userActivities.value = [];
			}
			userActivities.value = [...userActivities.value, ...newActivities];

			// Check if we've reached the end
			userHasMoreActivities.value = newActivities.length === numRecords;
		} else {
			userHasMoreActivities.value = false;
		}
	} catch (error) {
		// Set the error message
		push.error(`${t("homeView.errorFetchingUserActivities")} - ${error}`);
	}
}

const handleScroll = () => {
	// Get scroll position and page height more reliably
	const scrollPosition = window.scrollY + window.innerHeight;
	const totalHeight = document.documentElement.scrollHeight;

	// Trigger load when within 100px of bottom
	if (totalHeight - scrollPosition < 100) {
		fetchMoreActivities();
	}
};

const submitUploadFileForm = async (file) => {
	// Set the loading message
	const notification = push.promise(t("homeView.processingActivity"));

	// If there is a file, create the form data and upload the file
	if (file) {
		// Create the form data
		const formData = new FormData();
		formData.append("file", file);
		try {
			// Upload the file
			const createdActivities =
				await activities.uploadActivityFile(formData);
			// Fetch the new user activity
			if (!userActivities.value) {
				userActivities.value = [];
			}
			for (const createdActivity of createdActivities) {
				userActivities.value.unshift(createdActivity);
			}

			// Set the success message
			notification.resolve(t("homeView.successActivityAdded"));

			// Fetch the user stats
			fetchUserStars();

			// Fetch the user activities and user activities number
			userNumberOfActivities.value++;
		} catch (error) {
			// Set the error message
			notification.reject(`${error}`);
		}
	}
};

async function refreshActivities() {
	// Set the loading message
	const notification = push.promise(t("homeView.refreshingActivities"));

	try {
		// Get the user activities
		const newActivities = await activities.getActivityRefresh();

		// If userActivities is not defined, do it
		if (!userActivities.value) {
			userActivities.value = [];
		}

		// Iterate over the new activities and add them to the user activities
		if (newActivities) {
			for (const newActivity of newActivities) {
				userActivities.value.unshift(newActivity);
			}
		}

		// Set the success message
		notification.resolve(t("homeView.successActivitiesRefreshed"));

		// Fetch the user stats
		fetchUserStars();

		// Set the user number of activities
		userNumberOfActivities.value += newActivities.length;
	} catch (error) {
		// Set the error message
		notification.reject(`${error}`);
	}
}

function updateActivitiesOnDelete(activityId) {
	// Filter out the deleted activity from userActivities
	userActivities.value = userActivities.value.filter(
		(activity) => activity.id !== activityId,
	);
	// Set the activityDeleted value to true and show the success alert.
	push.success(t("homeView.successActivityDeleted"));
}

onMounted(async () => {
	if (route.query.activityFound === "false") {
		// Set the activityFound value to false and show the error alert.
		push.error(t("homeView.errorActivityNotFound"));
	}

	if (route.query.activityDeleted === "true") {
		updateActivitiesOnDelete(Number(route.query.activityId));
	}

	// Add the scroll event listener
	window.addEventListener("scroll", handleScroll);

	try {
		// Fetch the user stats
		fetchUserStars();

		// Fetch the user activities and user activities number
		userNumberOfActivities.value =
			await activities.getUserNumberOfActivities();

		// Fetch the initial user activities response (contains activities array and total_count)
		userActivities.value = await activities.getUserActivitiesWithPagination(
			authStore.user.id,
			pageNumberUserActivities.value,
			numRecords,
		);

		//followedUserActivities.value =
		//	await activities.getUserFollowersActivitiesWithPagination(
		//		authStore.user.id,
		//		pageNumberUserActivities,
		//		numRecords,
		//	);

		// If the number of activities is greater than the page number times the number of records, there are no more activities
		if (
			pageNumberUserActivities.value * numRecords >=
			userNumberOfActivities.value
		) {
			userHasMoreActivities.value = false;
		}
	} catch (error) {
		// Set the error message
		push.error(`${t("homeView.errorFetchingUserActivities")} - ${error}`);
	}

	isLoading.value = false;
});

onUnmounted(() => {
	// Remove the scroll event listener
	window.removeEventListener("scroll", handleScroll);
});
</script><|MERGE_RESOLUTION|>--- conflicted
+++ resolved
@@ -45,41 +45,10 @@
 			</div>
 
 			<!-- Modal add actvity -->
-<<<<<<< HEAD
 			<ModalComponentUploadFile modalId="addActivityModal" :title="$t('homeView.buttonAddActivity')"
-				:fileFieldLabel="$t('homeView.fieldLabelUploadFileType')" filesAccepted=".gpx,.fit,.tcx"
+				:fileFieldLabel="$t('homeView.fieldLabelUploadFileType')" filesAccepted=".gz,.gpx,.fit,.tcx"
 				actionButtonType="success" :actionButtonText="$t('homeView.buttonAddActivity')"
 				@fileToEmitAction="submitUploadFileForm" />
-=======
-			<div class="modal fade" id="addActivityModal" tabindex="-1" aria-labelledby="addActivityModalLabel" aria-hidden="true">
-				<div class="modal-dialog">
-					<div class="modal-content">
-						<div class="modal-header">
-							<h1 class="modal-title fs-5" id="addActivityModalLabel">
-								{{ $t("homeView.buttonAddActivity") }}
-							</h1>
-							<!--<button type="button" class="btn-close" data-bs-dismiss="modal" aria-label="Close"></button>-->
-						</div>
-						<form @submit.prevent="submitUploadFileForm">
-							<div class="modal-body">
-								<!-- date fields -->
-								<label for="activityGpxFileAdd"><b>* {{ $t("homeView.fieldLabelUploadGPXFile") }}</b></label>
-								<input class="form-control mt-1 mb-1" type="file" name="activityGpxFileAdd" accept=".gz,.gpx,.fit" required>
-								<p>* {{ $t("generalItems.requiredField") }}</p>
-							</div>
-							<div class="modal-footer">
-								<button type="button" class="btn btn-secondary" data-bs-dismiss="modal">
-								{{ $t("generalItems.buttonClose") }}
-								</button>
-								<button type="submit" class="btn btn-success" data-bs-dismiss="modal">
-								{{ $t("homeView.buttonAddActivity") }}
-								</button>
-							</div>
-						</form>
-					</div>
-				</div>
-			</div>
->>>>>>> 5fee51c0
 		</div>
 		<!-- activities zone -->
 		<div class="col">
