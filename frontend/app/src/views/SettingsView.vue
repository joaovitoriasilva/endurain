<template>
  <div class="row row-gap-3">
    <h1>{{ $t('settingsView.title') }}</h1>

    <!-- Include the SettingsSideBarComponent -->
    <SettingsSideBarComponent
      :activeSection="activeSection"
      @update-active-section="updateActiveSection"
    />

    <!-- Include the SettingsUserZone -->
    <SettingsUsersZone v-if="activeSection === 'users' && authStore.user.access_type == 2" />

    <!-- Include the SettingsUserZone -->
    <SettingsServerSettingsZone
      v-if="activeSection === 'serverSettings' && authStore.user.access_type == 2"
    />

    <!-- Include the SettingsGeneralZone -->
    <SettingsGeneralZone v-if="activeSection === 'general'" />

    <!-- Include the SettingsUserProfileZone -->
    <SettingsUserProfileZone v-if="activeSection === 'myProfile'" />

    <!-- Include the SettingsSecurityZone -->
    <SettingsSecurityZone v-if="activeSection === 'security'" />

    <!-- Include the SettingsIntegrationsZone -->
    <SettingsIntegrationsZone v-if="activeSection === 'integrations'" />

    <!-- Include the SettingsUserGoals -->
    <SettingsUserGoals v-if="activeSection === 'myGoals'" />

    <!-- Include the SettingsImportZone -->
    <SettingsImportZone v-if="activeSection === 'import'" />

  </div>
  <!-- back button -->
  <BackButtonComponent />
</template>

<script setup>
import { ref, onMounted } from 'vue'
import { useRoute } from 'vue-router'
import { useI18n } from 'vue-i18n'
// Importing the store
import { useAuthStore } from '@/stores/authStore'
// Import Notivue push
import { push } from 'notivue'
// Importing the services
import { strava } from '@/services/stravaService'
// Importing the components
import SettingsSideBarComponent from '../components/Settings/SettingsSideBarComponent.vue'
import SettingsUsersZone from '../components/Settings/SettingsUsersZone.vue'
import SettingsServerSettingsZone from '../components/Settings/SettingsServerSettingsZone.vue'
import SettingsGeneralZone from '../components/Settings/SettingsGeneralZone.vue'
import SettingsUserProfileZone from '../components/Settings/SettingsUserProfileZone.vue'
import SettingsSecurityZone from '../components/Settings/SettingsSecurityZone.vue'
import SettingsIntegrationsZone from '../components/Settings/SettingsIntegrationsZone.vue'
import BackButtonComponent from '@/components/GeneralComponents/BackButtonComponent.vue'
import SettingsImportZone from '../components/Settings/SettingsImportZone.vue'
import SettingsUserGoals from '../components/Settings/SettingsUserGoals.vue'

<<<<<<< HEAD
const authStore = useAuthStore()
const route = useRoute()
const { locale, t } = useI18n()
const activeSection = ref('users')

function updateActiveSection(section) {
  // Update the active section.
  activeSection.value = section
}

onMounted(async () => {
  if (route.query.tab) {
    if ((route.query.tab === 'users' || route.query.tab === 'serverSettings' ) && authStore.user.access_type === 2) {
      activeSection.value = route.query.tab
    } else if ((route.query.tab === 'users' || route.query.tab === 'serverSettings' ) && authStore.user.access_type === 1) {
      activeSection.value = 'general'
    } else {
      activeSection.value = route.query.tab
    }
  }

  if (authStore.user.access_type === 1) {
    // If the user is not an admin, set the active section to general.
    activeSection.value = 'general'
  }

  if (route.query.stravaLinked === '1') {
    // If the stravaLinked query parameter is set to 1, set the active section to integrations.
    activeSection.value = 'integrations'

    // Set the user object with the strava_linked property set to 1.
    const user = authStore.user
    user.is_strava_linked = 1
    authStore.setUser(user, locale)

    // Set the success message and show the success alert.
    push.success(t('settingsIntegrationsZone.successMessageStravaAccountLinked'))

    try {
      await strava.setUniqueUserStateStravaLink(null)
    } catch (error) {
      // If there is an error, set the error message and show the error alert.
      push.error(
        `${t('settingsIntegrationsZone.errorMessageUnableToUnSetStravaState')} - ${error}`
      )
=======
export default {
  components: {
    SettingsSideBarComponent,
    SettingsUsersZone,
    SettingsServerSettingsZone,
    SettingsGeneralZone,
    SettingsUserProfileZone,
    SettingsSecurityZone,
    SettingsIntegrationsZone,
    BackButtonComponent,
    SettingsImportZone,
    SettingsUserGoals
  },
  setup() {
    const authStore = useAuthStore()
    const route = useRoute()
    const { locale, t } = useI18n()
    const activeSection = ref('users')

    function updateActiveSection(section) {
      // Update the active section.
      activeSection.value = section
>>>>>>> 4e9bbf3b
    }
  }

  if (route.query.stravaLinked === '0') {
    // If the stravaLinked query parameter is set to 0, set the active section to integrations.
    activeSection.value = 'integrations'

    try {
      await strava.setUniqueUserStateStravaLink(null)
    } catch (error) {
      // If there is an error, set the error message and show the error alert.
      push.error(
        `${t('settingsIntegrationsZone.errorMessageUnableToUnSetStravaState')} - ${error}`
      )
    }
  }
})
</script><|MERGE_RESOLUTION|>--- conflicted
+++ resolved
@@ -61,7 +61,6 @@
 import SettingsImportZone from '../components/Settings/SettingsImportZone.vue'
 import SettingsUserGoals from '../components/Settings/SettingsUserGoals.vue'
 
-<<<<<<< HEAD
 const authStore = useAuthStore()
 const route = useRoute()
 const { locale, t } = useI18n()
@@ -107,30 +106,6 @@
       push.error(
         `${t('settingsIntegrationsZone.errorMessageUnableToUnSetStravaState')} - ${error}`
       )
-=======
-export default {
-  components: {
-    SettingsSideBarComponent,
-    SettingsUsersZone,
-    SettingsServerSettingsZone,
-    SettingsGeneralZone,
-    SettingsUserProfileZone,
-    SettingsSecurityZone,
-    SettingsIntegrationsZone,
-    BackButtonComponent,
-    SettingsImportZone,
-    SettingsUserGoals
-  },
-  setup() {
-    const authStore = useAuthStore()
-    const route = useRoute()
-    const { locale, t } = useI18n()
-    const activeSection = ref('users')
-
-    function updateActiveSection(section) {
-      // Update the active section.
-      activeSection.value = section
->>>>>>> 4e9bbf3b
     }
   }
 
