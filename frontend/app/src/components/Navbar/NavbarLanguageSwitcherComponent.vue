<template>
  <div class="dropdown d-none d-lg-block">
    <!-- toggle with current lang -->
    <a
      class="nav-link link-body-emphasis dropdown-toggle"
      role="button"
      data-bs-toggle="dropdown"
      aria-expanded="false"
    >
<<<<<<< HEAD
      <span
        :class="'fi fi-' + currentLanguage"
        v-if="currentLanguage !== 'ca' && currentLanguage !== 'gl'"
      ></span>
=======
      <span :class="'fi fi-' + currentLanguage" v-if="currentLanguage !== 'ca'"></span>
>>>>>>> 6b933844
      <span class="fi fi-es-ct" v-else-if="currentLanguage === 'ca'"></span>
      <span class="fi fi-es-ga" v-else-if="currentLanguage === 'gl'"></span>
    </a>

    <!-- dropdown menu -->
    <ul class="dropdown-menu">
      <li v-for="language in languages" :key="language.value">
        <a
          class="btn dropdown-item"
          @click="changeLanguage(language.value)"
          :aria-pressed="currentLanguage === language.value ? 'true' : 'false'"
        >
          <span class="me-2">{{ language.label }}</span>
<<<<<<< HEAD
          <span
            :class="'fi fi-' + language.value"
            v-if="language.value !== 'ca' && language.value !== 'gl'"
          ></span>
=======
          <span :class="'fi fi-' + language.value" v-if="language.value !== 'ca' && language.value !== 'gl'"></span>
>>>>>>> 6b933844
          <span class="fi fi-es-ct" v-else-if="language.value === 'ca'"></span>
          <span class="fi fi-es-ga" v-else-if="language.value === 'gl'"></span>
          <span v-if="currentLanguage === language.value" class="ms-3"
            ><font-awesome-icon :icon="['fas', 'check']"
          /></span>
        </a>
      </li>
    </ul>
  </div>
</template>

/** * @fileoverview Language switcher component for the navigation bar. * Allows users to select
their preferred language from a dropdown menu. * Persists language selection to localStorage and
syncs with vue-i18n. */
<script setup lang="ts">
// ===========================
// Imports
// ===========================
import { ref, onMounted, watch, computed } from 'vue'
import { useI18n } from 'vue-i18n'

// ===========================
// Types
// ===========================
interface Language {
  value: string
  label: string
}

// ===========================
// Composables
// ===========================
const { locale, t } = useI18n()

// ===========================
// Reactive State
// ===========================
const currentLanguage = ref<string>(locale.value)

// ===========================
// Computed Properties
// ===========================
const languages = computed<Language[]>(() => [
  { value: 'ca', label: t('generalItems.languageOption2') },
  { value: 'cn', label: t('generalItems.languageOption8') },
  { value: 'tw', label: t('generalItems.languageOption9') },
  { value: 'de', label: t('generalItems.languageOption4') },
  { value: 'fr', label: t('generalItems.languageOption5') },
  { value: 'gl', label: t('generalItems.languageOption10') },
  { value: 'nl', label: t('generalItems.languageOption6') },
  { value: 'pt', label: t('generalItems.languageOption3') },
  { value: 'es', label: t('generalItems.languageOption7') },
  { value: 'us', label: t('generalItems.languageOption1') }
])

// ===========================
// Utility Functions
// ===========================
const getStoredLanguage = (): string | null => localStorage.getItem('lang')
const setStoredLanguage = (lang: string): void => localStorage.setItem('lang', lang)

const getPreferredLanguage = (): string => {
  const storedLanguage = getStoredLanguage()
  return storedLanguage ? storedLanguage : 'us'
}

// ===========================
// Main Logic
// ===========================
const setLanguage = (lang: string): void => {
  locale.value = lang
  setStoredLanguage(lang)
}

const changeLanguage = (lang: string): void => {
  setLanguage(lang)
  currentLanguage.value = lang
}

// ===========================
// Lifecycle Hooks
// ===========================
onMounted(() => {
  currentLanguage.value = getPreferredLanguage()
  setLanguage(currentLanguage.value)
})

watch(locale, (newLocale: string) => {
  currentLanguage.value = newLocale
})
</script><|MERGE_RESOLUTION|>--- conflicted
+++ resolved
@@ -7,14 +7,10 @@
       data-bs-toggle="dropdown"
       aria-expanded="false"
     >
-<<<<<<< HEAD
       <span
         :class="'fi fi-' + currentLanguage"
         v-if="currentLanguage !== 'ca' && currentLanguage !== 'gl'"
       ></span>
-=======
-      <span :class="'fi fi-' + currentLanguage" v-if="currentLanguage !== 'ca'"></span>
->>>>>>> 6b933844
       <span class="fi fi-es-ct" v-else-if="currentLanguage === 'ca'"></span>
       <span class="fi fi-es-ga" v-else-if="currentLanguage === 'gl'"></span>
     </a>
@@ -28,14 +24,10 @@
           :aria-pressed="currentLanguage === language.value ? 'true' : 'false'"
         >
           <span class="me-2">{{ language.label }}</span>
-<<<<<<< HEAD
           <span
             :class="'fi fi-' + language.value"
             v-if="language.value !== 'ca' && language.value !== 'gl'"
           ></span>
-=======
-          <span :class="'fi fi-' + language.value" v-if="language.value !== 'ca' && language.value !== 'gl'"></span>
->>>>>>> 6b933844
           <span class="fi fi-es-ct" v-else-if="language.value === 'ca'"></span>
           <span class="fi fi-es-ga" v-else-if="language.value === 'gl'"></span>
           <span v-if="currentLanguage === language.value" class="ms-3"
@@ -85,6 +77,7 @@
   { value: 'de', label: t('generalItems.languageOption4') },
   { value: 'fr', label: t('generalItems.languageOption5') },
   { value: 'gl', label: t('generalItems.languageOption10') },
+  { value: 'gl', label: t('generalItems.languageOption10') },
   { value: 'nl', label: t('generalItems.languageOption6') },
   { value: 'pt', label: t('generalItems.languageOption3') },
   { value: 'es', label: t('generalItems.languageOption7') },
