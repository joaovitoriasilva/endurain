--- conflicted
+++ resolved
@@ -9,11 +9,7 @@
     >
       <span
         :class="'fi fi-' + currentLanguage"
-<<<<<<< HEAD
-        v-if="currentLanguage !== 'ca' && currentLanguage !== 'gl'"
-=======
         v-if="currentLanguage !== 'ca' && currentLanguage !== 'gl' && currentLanguage !== 'sl'"
->>>>>>> 68dbb924
       ></span>
       <span class="fi fi-es-ct" v-else-if="currentLanguage === 'ca'"></span>
       <span class="fi fi-es-ga" v-else-if="currentLanguage === 'gl'"></span>
@@ -31,11 +27,7 @@
           <span class="me-2">{{ language.label }}</span>
           <span
             :class="'fi fi-' + language.value"
-<<<<<<< HEAD
-            v-if="language.value !== 'ca' && language.value !== 'gl'"
-=======
             v-if="language.value !== 'ca' && language.value !== 'gl' && language.value !== 'sl'"
->>>>>>> 68dbb924
           ></span>
           <span class="fi fi-es-ct" v-else-if="language.value === 'ca'"></span>
           <span class="fi fi-es-ga" v-else-if="language.value === 'gl'"></span>
