<template>
  <div class="dropdown d-none d-lg-block">
    <!-- toggle with current lang -->
    <a
      class="nav-link link-body-emphasis dropdown-toggle"
      role="button"
      data-bs-toggle="dropdown"
      aria-expanded="false"
    >
      <span
        :class="'fi fi-' + currentLanguage"
        v-if="currentLanguage !== 'ca' && currentLanguage !== 'gl'"
      ></span>
      <span class="fi fi-es-ct" v-else-if="currentLanguage === 'ca'"></span>
      <span class="fi fi-es-ga" v-else-if="currentLanguage === 'gl'"></span>
    </a>

    <!-- dropdown menu -->
    <ul class="dropdown-menu">
      <li v-for="language in languages" :key="language.value">
        <a
          class="btn dropdown-item"
          @click="changeLanguage(language.value)"
          :aria-pressed="currentLanguage === language.value ? 'true' : 'false'"
        >
          <span class="me-2">{{ language.label }}</span>
          <span
            :class="'fi fi-' + language.value"
            v-if="language.value !== 'ca' && language.value !== 'gl'"
          ></span>
          <span class="fi fi-es-ct" v-else-if="language.value === 'ca'"></span>
          <span class="fi fi-es-ga" v-else-if="language.value === 'gl'"></span>
          <span v-if="currentLanguage === language.value" class="ms-3"
            ><font-awesome-icon :icon="['fas', 'check']"
          /></span>
        </a>
      </li>
    </ul>
  </div>
</template>

/** * @fileoverview Language switcher component for the navigation bar. * Allows users to select
their preferred language from a dropdown menu. * Persists language selection to localStorage and
syncs with vue-i18n. */
<script setup lang="ts">
// ===========================
// Imports
// ===========================
import { ref, onMounted, watch, computed } from 'vue'
import { useI18n } from 'vue-i18n'

// ===========================
// Types
// ===========================
interface Language {
  value: string
  label: string
}

// ===========================
// Composables
// ===========================
const { locale, t } = useI18n()

// ===========================
// Reactive State
// ===========================
const currentLanguage = ref<string>(locale.value)

// ===========================
// Computed Properties
// ===========================
const languages = computed<Language[]>(() => [
  { value: 'ca', label: t('generalItems.languageOption2') },
  { value: 'cn', label: t('generalItems.languageOption8') },
  { value: 'tw', label: t('generalItems.languageOption9') },
  { value: 'de', label: t('generalItems.languageOption4') },
  { value: 'fr', label: t('generalItems.languageOption5') },
  { value: 'gl', label: t('generalItems.languageOption10') },
<<<<<<< HEAD
  { value: 'gl', label: t('generalItems.languageOption10') },
=======
  { value: 'it', label: t('generalItems.languageOption11') },
>>>>>>> d1930117
  { value: 'nl', label: t('generalItems.languageOption6') },
  { value: 'pt', label: t('generalItems.languageOption3') },
  { value: 'es', label: t('generalItems.languageOption7') },
  { value: 'us', label: t('generalItems.languageOption1') }
])

// ===========================
// Utility Functions
// ===========================
const getStoredLanguage = (): string | null => localStorage.getItem('lang')
const setStoredLanguage = (lang: string): void => localStorage.setItem('lang', lang)

const getPreferredLanguage = (): string => {
  const storedLanguage = getStoredLanguage()
  return storedLanguage ? storedLanguage : 'us'
}

// ===========================
// Main Logic
// ===========================
const setLanguage = (lang: string): void => {
  locale.value = lang
  setStoredLanguage(lang)
}

const changeLanguage = (lang: string): void => {
  setLanguage(lang)
  currentLanguage.value = lang
}

// ===========================
// Lifecycle Hooks
// ===========================
onMounted(() => {
  currentLanguage.value = getPreferredLanguage()
  setLanguage(currentLanguage.value)
})

watch(locale, (newLocale: string) => {
  currentLanguage.value = newLocale
})
</script><|MERGE_RESOLUTION|>--- conflicted
+++ resolved
@@ -77,11 +77,7 @@
   { value: 'de', label: t('generalItems.languageOption4') },
   { value: 'fr', label: t('generalItems.languageOption5') },
   { value: 'gl', label: t('generalItems.languageOption10') },
-<<<<<<< HEAD
-  { value: 'gl', label: t('generalItems.languageOption10') },
-=======
   { value: 'it', label: t('generalItems.languageOption11') },
->>>>>>> d1930117
   { value: 'nl', label: t('generalItems.languageOption6') },
   { value: 'pt', label: t('generalItems.languageOption3') },
   { value: 'es', label: t('generalItems.languageOption7') },
