--- conflicted
+++ resolved
@@ -1,6 +1,5 @@
 <template>
   <div class="col">
-<<<<<<< HEAD
     <div class="bg-body-tertiary rounded p-3 shadow-sm">
       <div class="row row-gap-3">
         <h4>{{ $t('settingsUserProfileZone.titleProfileInfo') }}</h4>
@@ -172,6 +171,7 @@
           <div class="col-lg-4 col-md-12">
             <h5>{{ $t('settingsUserProfileZone.subTitleShoeActivities') }}</h5>
             <form>
+              <!-- run zone -->
               <label class="form-label" for="settingsUserProfileRunGearSelect">{{
                 $t('settingsUserProfileZone.subTitleRun')
               }}</label>
@@ -188,6 +188,7 @@
                   {{ gear.nickname }}
                 </option>
               </select>
+              <!-- trail run zone -->
               <label class="form-label" for="settingsUserProfileTrailRunGearSelect">{{
                 $t('settingsUserProfileZone.subTitleTrailRun')
               }}</label>
@@ -204,6 +205,7 @@
                   {{ gear.nickname }}
                 </option>
               </select>
+              <!-- virtual run zone -->
               <label class="form-label" for="settingsUserProfileVirtualRunGearSelect">{{
                 $t('settingsUserProfileZone.subTitleVirtualRun')
               }}</label>
@@ -220,6 +222,7 @@
                   {{ gear.nickname }}
                 </option>
               </select>
+              <!-- walk zone -->
               <label class="form-label" for="settingsUserProfileWalkGearSelect">{{
                 $t('settingsUserProfileZone.subTitleWalk')
               }}</label>
@@ -236,6 +239,7 @@
                   {{ gear.nickname }}
                 </option>
               </select>
+              <!-- hike zone -->
               <label class="form-label" for="settingsUserProfileHikeGearSelect">{{
                 $t('settingsUserProfileZone.subTitleHike')
               }}</label>
@@ -257,6 +261,7 @@
           <div class="col-lg-4 col-md-12">
             <h5>{{ $t('settingsUserProfileZone.subTitleBikeActivities') }}</h5>
             <form>
+              <!-- bike ride zone -->
               <label class="form-label" for="settingsUserProfileRideGearSelect">{{
                 $t('settingsUserProfileZone.subTitleBike')
               }}</label>
@@ -273,6 +278,7 @@
                   {{ gear.nickname }}
                 </option>
               </select>
+              <!-- mountain bike ride zone -->
               <label class="form-label" for="settingsUserProfileMTBRideGearSelect">{{
                 $t('settingsUserProfileZone.subTitleMTBBike')
               }}</label>
@@ -289,6 +295,7 @@
                   {{ gear.nickname }}
                 </option>
               </select>
+              <!-- gravel ride zone -->
               <label class="form-label" for="settingsUserProfileGravelRideGearSelect">{{
                 $t('settingsUserProfileZone.subTitleGravelBike')
               }}</label>
@@ -305,6 +312,7 @@
                   {{ gear.nickname }}
                 </option>
               </select>
+              <!-- virtual ride zone -->
               <label class="form-label" for="settingsUserProfileVirtualRideGearSelect">{{
                 $t('settingsUserProfileZone.subTitleVirtualBike')
               }}</label>
@@ -326,6 +334,7 @@
           <div class="col-lg-4 col-md-12">
             <h5>{{ $t('settingsUserProfileZone.subTitleSwimActivities') }}</h5>
             <form>
+              <!-- open water swim zone -->
               <label class="form-label" for="settingsUserProfileOWSGearSelect">{{
                 $t('settingsUserProfileZone.subTitleSwim')
               }}</label>
@@ -347,6 +356,7 @@
           <div class="col-lg-4 col-md-12 mt-md-2">
             <h5>{{ $t('settingsUserProfileZone.subTitleRacquetActivities') }}</h5>
             <form>
+              <!-- racquet tennis zone -->
               <label class="form-label" for="settingsUserProfileTennisGearSelect">{{
                 $t('settingsUserProfileZone.subTitleTennis')
               }}</label>
@@ -360,6 +370,62 @@
                   {{ $t('settingsUserProfileZone.selectOptionNotDefined') }}
                 </option>
                 <option v-for="gear in racquetGear" :key="gear.id" :value="gear.id">
+                  {{ gear.nickname }}
+                </option>
+              </select>
+            </form>
+          </div>
+          <div class="col-lg-4 col-md-12 mt-md-2">
+            <h5>{{ $t('settingsUserProfileZone.subTitleSnowActivities') }}</h5>
+            <form>
+              <!-- alpine sli zone -->
+              <label class="form-label" for="settingsUserProfileAlpineSkiGearSelect">{{
+                $t('settingsUserProfileZone.subTitleAlpineSki')
+              }}</label>
+              <select
+                class="form-select"
+                name="settingsUserProfileAlpineSkiGearSelect"
+                v-model="defaultAlpineSkiGear"
+                required
+              >
+                <option :value="null">
+                  {{ $t('settingsUserProfileZone.selectOptionNotDefined') }}
+                </option>
+                <option v-for="gear in skisGear" :key="gear.id" :value="gear.id">
+                  {{ gear.nickname }}
+                </option>
+              </select>
+              <!-- nordic ski zone -->
+              <label class="form-label" for="settingsUserProfileNordicSkiGearSelect">{{
+                $t('settingsUserProfileZone.subTitleNordicSki')
+              }}</label>
+              <select
+                class="form-select"
+                name="settingsUserProfileNordicSkiGearSelect"
+                v-model="defaultNordicSkiGear"
+                required
+              >
+                <option :value="null">
+                  {{ $t('settingsUserProfileZone.selectOptionNotDefined') }}
+                </option>
+                <option v-for="gear in skisGear" :key="gear.id" :value="gear.id">
+                  {{ gear.nickname }}
+                </option>
+              </select>
+              <!-- snowboard zone -->
+              <label class="form-label" for="settingsUserProfileSnowboardGearSelect">{{
+                $t('settingsUserProfileZone.subTitleSnowboard')
+              }}</label>
+              <select
+                class="form-select"
+                name="settingsUserProfileSnowboardGearSelect"
+                v-model="defaultSnowboardGear"
+                required
+              >
+                <option :value="null">
+                  {{ $t('settingsUserProfileZone.selectOptionNotDefined') }}
+                </option>
+                <option v-for="gear in snowboardGear" :key="gear.id" :value="gear.id">
                   {{ gear.nickname }}
                 </option>
               </select>
@@ -372,124 +438,273 @@
         <h4 class="mt-4">{{ $t('settingsUserProfileZone.titlePrivacy') }}</h4>
         <LoadingComponent v-if="isLoading" />
         <div class="row" v-else>
+          <div class="col-lg-4 col-md-12">
+            <!-- user default_activity_visibility -->
+            <form>
+              <label for="activityVisibility">{{
+                $t('settingsUserProfileZone.defaultActivityVisibility')
+              }}</label>
+              <select
+                class="form-select"
+                name="activityVisibility"
+                v-model="activityVisibility"
+                required
+              >
+                <option :value="0">{{ $t('settingsUserProfileZone.privacyOption1') }}</option>
+                <option :value="1">{{ $t('settingsUserProfileZone.privacyOption2') }}</option>
+                <option :value="2">{{ $t('settingsUserProfileZone.privacyOption3') }}</option>
+              </select>
+            </form>
+            <!-- user hide_activity_start_time -->
+            <form>
+              <label for="activityStartTime">{{
+                $t('settingsUserProfileZone.defaultActivityStartTime')
+              }}</label>
+              <select
+                class="form-select"
+                name="activityStartTime"
+                v-model="activityStartTime"
+                required
+              >
+                <option :value="true">{{ $t('generalItems.yes') }}</option>
+                <option :value="false">{{ $t('generalItems.no') }}</option>
+              </select>
+            </form>
+            <!-- user hide_activity_location -->
+            <form>
+              <label for="activityLocation">{{
+                $t('settingsUserProfileZone.defaultActivityLocation')
+              }}</label>
+              <select
+                class="form-select"
+                name="activityLocation"
+                v-model="activityLocation"
+                required
+              >
+                <option :value="true">{{ $t('generalItems.yes') }}</option>
+                <option :value="false">{{ $t('generalItems.no') }}</option>
+              </select>
+            </form>
+            <!-- user hide_activity_map -->
+            <form>
+              <label for="activityMap">{{
+                $t('settingsUserProfileZone.defaultActivityMap')
+              }}</label>
+              <select class="form-select" name="activityMap" v-model="activityMap" required>
+                <option :value="true">{{ $t('generalItems.yes') }}</option>
+                <option :value="false">{{ $t('generalItems.no') }}</option>
+              </select>
+            </form>
+            <!-- user hide_activity_hr -->
+            <form>
+              <label for="activityHr">{{
+                $t('settingsUserProfileZone.defaultActivityHeartRate')
+              }}</label>
+              <select class="form-select" name="activityHr" v-model="activityHr" required>
+                <option :value="true">{{ $t('generalItems.yes') }}</option>
+                <option :value="false">{{ $t('generalItems.no') }}</option>
+              </select>
+            </form>
+          </div>
+          <div class="col-lg-4 col-md-12">
+            <!-- user hide_activity_power -->
+            <form>
+              <label for="activityPower">{{
+                $t('settingsUserProfileZone.defaultActivityPower')
+              }}</label>
+              <select class="form-select" name="activityPower" v-model="activityPower" required>
+                <option :value="true">{{ $t('generalItems.yes') }}</option>
+                <option :value="false">{{ $t('generalItems.no') }}</option>
+              </select>
+            </form>
+            <!-- user hide_activity_cadence -->
+            <form>
+              <label for="activityCadence">{{
+                $t('settingsUserProfileZone.defaultActivityCadence')
+              }}</label>
+              <select class="form-select" name="activityCadence" v-model="activityCadence" required>
+                <option :value="true">{{ $t('generalItems.yes') }}</option>
+                <option :value="false">{{ $t('generalItems.no') }}</option>
+              </select>
+            </form>
+            <!-- user hide_activity_elevation -->
+            <form>
+              <label for="activityElevation">{{
+                $t('settingsUserProfileZone.defaultActivityElevation')
+              }}</label>
+              <select
+                class="form-select"
+                name="activityElevation"
+                v-model="activityElevation"
+                required
+              >
+                <option :value="true">{{ $t('generalItems.yes') }}</option>
+                <option :value="false">{{ $t('generalItems.no') }}</option>
+              </select>
+            </form>
+            <!-- user hide_activity_speed -->
+            <form>
+              <label for="activitySpeed">{{
+                $t('settingsUserProfileZone.defaultActivitySpeed')
+              }}</label>
+              <select class="form-select" name="activitySpeed" v-model="activitySpeed" required>
+                <option :value="true">{{ $t('generalItems.yes') }}</option>
+                <option :value="false">{{ $t('generalItems.no') }}</option>
+              </select>
+            </form>
+            <!-- user hide_activity_pace -->
+            <form>
+              <label for="activityPace">{{
+                $t('settingsUserProfileZone.defaultActivityPace')
+              }}</label>
+              <select class="form-select" name="activityPace" v-model="activityPace" required>
+                <option :value="true">{{ $t('generalItems.yes') }}</option>
+                <option :value="false">{{ $t('generalItems.no') }}</option>
+              </select>
+            </form>
+          </div>
+          <div class="col-lg-4 col-md-12">
+            <!-- user hide_activity_laps -->
+            <form>
+              <label for="activityLaps">{{
+                $t('settingsUserProfileZone.defaultActivityLaps')
+              }}</label>
+              <select class="form-select" name="activityLaps" v-model="activityLaps" required>
+                <option :value="true">{{ $t('generalItems.yes') }}</option>
+                <option :value="false">{{ $t('generalItems.no') }}</option>
+              </select>
+            </form>
+            <!-- user hide_activity_workout_sets_steps -->
+            <form>
+              <label for="activitySetsSteps">{{
+                $t('settingsUserProfileZone.defaultActivitySetsSteps')
+              }}</label>
+              <select
+                class="form-select"
+                name="activitySetsSteps"
+                v-model="activitySetsSteps"
+                required
+              >
+                <option :value="true">{{ $t('generalItems.yes') }}</option>
+                <option :value="false">{{ $t('generalItems.no') }}</option>
+              </select>
+            </form>
+            <!-- user hide_activity_gear -->
+            <form>
+              <label for="activityGear">{{
+                $t('settingsUserProfileZone.defaultActivityGear')
+              }}</label>
+              <select class="form-select" name="activityGear" v-model="activityGear" required>
+                <option :value="true">{{ $t('generalItems.yes') }}</option>
+                <option :value="false">{{ $t('generalItems.no') }}</option>
+              </select>
+            </form>
+          </div>
+        </div>
+        <!-- Edit profile section -->
+        <div class="row mt-3">
           <div class="col">
-            <!-- user default_activity_visibility -->
-            <p>
-              <font-awesome-icon :icon="['fas', 'eye-slash']" class="me-2" />
-              <b>{{ $t('settingsUserProfileZone.defaultActivityVisibility') }}: </b>
-              <span v-if="authStore.user.default_activity_visibility === 0">{{
-                $t('settingsUserProfileZone.privacyOption1')
-              }}</span>
-              <span v-if="authStore.user.default_activity_visibility === 1">{{
-                $t('settingsUserProfileZone.privacyOption2')
-              }}</span>
-              <span v-if="authStore.user.default_activity_visibility === 2">{{
-                $t('settingsUserProfileZone.privacyOption3')
-              }}</span>
-            </p>
-            <!-- Edit profile section -->
-            <div class="row">
-              <div class="col">
-                <a
-                  class="btn btn-primary w-100"
-                  href="#"
-                  role="button"
-                  data-bs-toggle="modal"
-                  data-bs-target="#editProfileModal"
-                  ><font-awesome-icon :icon="['fas', 'user-pen']" class="me-1" />{{
-                    $t('settingsUserProfileZone.buttonChangeDefaultActivityVisibility')
-                  }}</a
-                >
-              </div>
-
-              <div class="col">
-                <!-- Edit activities visibility section -->
-                <a
-                  class="btn btn-primary w-100"
-                  href="#"
-                  role="button"
-                  data-bs-toggle="modal"
-                  data-bs-target="#editUserActivitiesVisibilityModal"
-                  ><font-awesome-icon :icon="['fas', 'eye-slash']" class="me-1" />{{
-                    $t('settingsUserProfileZone.buttonChangeUserActivitiesVisibility')
-                  }}</a
-                >
-
-                <!-- modal retrieve Garmin Connect health data by days -->
-                <ModalComponentSelectInput
-                  modalId="editUserActivitiesVisibilityModal"
-                  :title="t('settingsUserProfileZone.buttonChangeUserActivitiesVisibility')"
-                  :selectFieldLabel="`${t('settingsUserProfileZone.changeUserActivitiesVisibilityModalVisibilityLabel')}`"
-                  :selectOptions="visibilityOptionsForModal"
-                  :selectCurrentOption="authStore.user.default_activity_visibility"
-                  :actionButtonType="`success`"
-                  :actionButtonText="
-                    t('settingsUserProfileZone.changeUserActivitiesVisibilityModalButton')
-                  "
-                  @optionToEmitAction="submitChangeUserActivitiesVisibility"
-                />
-              </div>
-              <!-- Import / Export Buttons -->
-               <!-- Export / Import -->
-            <div class="row mt-3">
-              <div class="col d-flex gap-3">
-                <button
-                  class="btn btn-primary w-50"
-                  :disabled="loadingExport"
-                  @click="handleExport"
-                >
-                  <font-awesome-icon :icon="['fas', 'file-export']" class="me-1" />
-                  <span v-if="loadingExport">{{ $t('generalItems.loading') }}...</span>
-                  <span v-else>{{ $t('settingsUserProfileZone.buttonExportData') }}</span>
-                </button>
-
-                <button
-                  class="btn btn-primary w-50"
-                  data-bs-toggle="modal"
-                  data-bs-target="#importDataModal"
-                  :disabled="loadingImport"
-                >
-                  <font-awesome-icon :icon="['fas', 'file-import']" class="me-1" />
-                  {{ $t('settingsUserProfileZone.buttonImportData') }}
-                </button>
-              </div>
+            <!-- Edit activities visibility section -->
+            <a
+              class="btn btn-primary w-100"
+              href="#"
+              role="button"
+              data-bs-toggle="modal"
+              data-bs-target="#editUserActivitiesVisibilityModal"
+              ><font-awesome-icon :icon="['fas', 'eye-slash']" class="me-1" />{{
+                $t('settingsUserProfileZone.buttonChangeUserActivitiesVisibility')
+              }}</a
+            >
+
+            <!-- modal retrieve Garmin Connect health data by days -->
+            <ModalComponentSelectInput
+              modalId="editUserActivitiesVisibilityModal"
+              :title="t('settingsUserProfileZone.buttonChangeUserActivitiesVisibility')"
+              :selectFieldLabel="`${t('settingsUserProfileZone.changeUserActivitiesVisibilityModalVisibilityLabel')}`"
+              :selectOptions="visibilityOptionsForModal"
+              :selectCurrentOption="authStore.user.default_activity_visibility"
+              :actionButtonType="`success`"
+              :actionButtonText="
+                t('settingsUserProfileZone.changeUserActivitiesVisibilityModalButton')
+              "
+              @optionToEmitAction="submitChangeUserActivitiesVisibility"
+            />
+          </div>
+        </div>
+      </div>
+      <!-- Import / Export Buttons -->
+      <div class="row mt-3">
+        <div class="col d-flex gap-3">
+          <button class="btn btn-primary w-50" :disabled="loadingExport" @click="handleExport">
+            <font-awesome-icon :icon="['fas', 'file-export']" class="me-1" />
+            <span v-if="loadingExport">{{ $t('generalItems.loading') }}...</span>
+            <span v-else>{{ $t('settingsUserProfileZone.buttonExportData') }}</span>
+          </button>
+
+          <button
+            class="btn btn-primary w-50"
+            data-bs-toggle="modal"
+            data-bs-target="#importDataModal"
+            :disabled="loadingImport"
+          >
+            <font-awesome-icon :icon="['fas', 'file-import']" class="me-1" />
+            {{ $t('settingsUserProfileZone.buttonImportData') }}
+          </button>
+        </div>
+      </div>
+
+      <!-- Import Data Modal -->
+      <div
+        class="modal fade"
+        id="importDataModal"
+        tabindex="-1"
+        role="dialog"
+        aria-labelledby="importDataModalLabel"
+        aria-describedby="importDataModalDescription"
+      >
+        <div class="modal-dialog" role="document">
+          <div class="modal-content">
+            <div class="modal-header">
+              <h5 class="modal-title" id="importDataModalLabel">
+                {{ $t('settingsUserProfileZone.modalImportTitle') }}
+              </h5>
+              <button
+                type="button"
+                class="btn-close"
+                data-bs-dismiss="modal"
+                aria-label="Close"
+              ></button>
             </div>
-
-            <!-- Import Data Modal -->
-            <ModalComponent
-              modalId="importDataModal"
-              :title="$t('settingsUserProfileZone.modalImportTitle')"
-              :body="$t('settingsUserProfileZone.modalImportBody')"
-              actionButtonType="primary"
-              :actionButtonText="$t('settingsUserProfileZone.buttonImportData')"
-              :actionButtonDisabled="loadingImport || !importFile"
-              @submitAction="uploadImportFile"
-            >
+            <div class="modal-body">
+              <p id="importDataModalDescription">
+                {{ $t('settingsUserProfileZone.modalImportBody') }}
+              </p>
+
               <div class="mb-3">
                 <label for="importFileInput" class="form-label">
                   {{ $t('settingsUserProfileZone.selectFileLabel') }}
                 </label>
                 <input
                   id="importFileInput"
+                  ref="fileInput"
                   type="file"
                   accept=".zip"
                   @change="onImportFileSelected"
                   :disabled="loadingImport"
                   class="form-control"
-                  ref="fileInput"
                 />
                 <div class="form-text">
                   {{ $t('settingsUserProfileZone.fileFormatHelp') }}
                 </div>
               </div>
-              
+
               <!-- Selected file info -->
               <div v-if="importFile" class="alert alert-info">
                 <font-awesome-icon :icon="['fas', 'file-zipper']" class="me-2" />
                 <strong>{{ $t('settingsUserProfileZone.selectedFile') }}:</strong>
                 {{ importFile.name }} ({{ formatFileSize(importFile.size) }})
               </div>
-              
+
               <!-- Loading indicator -->
               <div v-if="loadingImport" class="text-center">
                 <div class="spinner-border text-primary" role="status">
@@ -497,9 +712,22 @@
                 </div>
                 <p class="mt-2">{{ $t('settingsUserProfileZone.importingData') }}...</p>
               </div>
-            </ModalComponent>
             </div>
-            
+            <div class="modal-footer">
+              <button type="button" class="btn btn-secondary" data-bs-dismiss="modal">
+                {{ $t('generalItems.cancel') }}
+              </button>
+              <button
+                type="button"
+                class="btn btn-primary"
+                :disabled="loadingImport || !importFile"
+                @click="uploadImportFile"
+              >
+                <font-awesome-icon :icon="['fas', 'file-import']" class="me-1" />
+                <span v-if="loadingImport">{{ $t('generalItems.loading') }}...</span>
+                <span v-else>{{ $t('settingsUserProfileZone.buttonImportData') }}</span>
+              </button>
+            </div>
           </div>
         </div>
       </div>
@@ -507,461 +735,7 @@
   </div>
 </template>
 
-<script>
-=======
-      <div class="bg-body-tertiary rounded p-3 shadow-sm">
-          <div class="row row-gap-3">
-              <h4>{{ $t("settingsUserProfileZone.titleProfileInfo") }}</h4>
-              <div class="col-lg-4 col-md-12">
-                  <div class="flex justify-center items-center">
-                      <div class="justify-content-center align-items-center d-flex">
-                          <div class="text-center">
-                              <UserAvatarComponent :user="authStore.user" :width=180 :height=180 />
-                              <h2>{{ authStore.user.name }}</h2>
-                              <span>@{{ authStore.user.username }}</span>
-                          </div>
-                      </div>
-                  </div>
-                  <div class="row mt-3">
-                      <div class="col">
-                          <!-- Delete profile photo section -->
-                          <a class="w-100 btn btn-danger" href="#" role="button" data-bs-toggle="modal" data-bs-target="#deleteProfilePhotoModal" v-if="authStore.user.photo_path"><font-awesome-icon :icon="['fas', 'image']" class="me-1" />{{ $t("settingsUserProfileZone.buttonDeleteProfilePhoto") }}</a>
-
-                          <!-- Modal delete profile photo -->
-                          <ModalComponent modalId="deleteProfilePhotoModal" :title="t('settingsUserProfileZone.buttonDeleteProfilePhoto')" :body="`${t('settingsUserProfileZone.modalDeleteProfilePhotoBody')}`" actionButtonType="danger" :actionButtonText="t('settingsUserProfileZone.buttonDeleteProfilePhoto')" @submitAction="submitDeleteUserPhoto"/>
-                      </div>
-                      <div class="col">
-                          <!-- Edit profile section -->
-                          <a class="w-100 btn btn-primary" href="#" role="button" data-bs-toggle="modal" data-bs-target="#editProfileModal"><font-awesome-icon :icon="['fas', 'user-pen']" class="me-1"/>{{ $t("settingsUserProfileZone.buttonEditProfile") }}</a>
-
-                          <!-- Modal edit user -->
-                          <UsersAddEditUserModalComponent :action="'profile'" :user="authStore.user"/>
-                      </div>
-                  </div>
-              </div>
-              <div class="col">
-                  <!-- user email -->
-                  <p>
-                      <font-awesome-icon :icon="['fas', 'envelope']" class="me-2"/>
-                      <b>{{ $t("settingsUserProfileZone.emailLabel") }}: </b>
-                      {{ authStore.user.email }}
-                  </p>
-                  <!-- user city -->
-                  <p>
-                      <font-awesome-icon :icon="['fas', 'location-crosshairs']" class="me-2"/>
-                      <b>{{ $t("settingsUserProfileZone.cityLabel") }}: </b>
-                      <span v-if="authStore.user.city">{{ authStore.user.city }}</span>
-                      <span v-else>{{ $t("generalItems.labelNotApplicable") }}</span>
-                  </p>
-                  <!-- user birthdate -->
-                  <p>
-                      <font-awesome-icon :icon="['fas', 'cake-candles']" class="me-2"/>
-                      <b>{{ $t("settingsUserProfileZone.birthdayLabel") }}: </b>
-                      <span v-if="authStore.user.birthdate">{{ authStore.user.birthdate }}</span>
-                      <span v-else>{{ $t("generalItems.labelNotApplicable") }}</span>
-                  </p>
-                  <!-- user gender -->
-                  <p>
-                      <font-awesome-icon :icon="['fas', 'mars']" class="me-2" v-if="authStore.user.gender == 1"/>
-                      <font-awesome-icon :icon="['fas', 'venus']" class="me-2" v-else-if="authStore.user.gender == 2"/>
-                      <font-awesome-icon :icon="['fas', 'genderless']" class="me-2" v-else/>
-                      <b>{{ $t("settingsUserProfileZone.genderLabel") }}: </b>
-                      <span v-if="authStore.user.gender == 1">{{ $t("settingsUserProfileZone.genderOption1") }}</span>
-                      <span v-else-if="authStore.user.gender == 2">{{ $t("settingsUserProfileZone.genderOption2") }}</span>
-                      <span v-else>{{ $t("settingsUserProfileZone.genderOption3") }}</span>
-                  </p>
-                  <!-- user units -->
-                  <p>
-                      <font-awesome-icon :icon="['fas', 'gear']" class="me-2"/>
-                      <b>{{ $t("settingsUserProfileZone.unitsLabel") }}: </b>
-                      <span v-if="Number(authStore?.user?.units) === 1">{{ $t("settingsUserProfileZone.unitsOption1") }}</span>
-                      <span v-else>{{ $t("settingsUserProfileZone.unitsOption2") }}</span>
-                  </p>
-                  <!-- user height -->
-                  <p>
-                      <font-awesome-icon :icon="['fas', 'person-arrow-up-from-line']" class="me-2"/>
-                      <b>{{ $t("settingsUserProfileZone.heightLabel") }} 
-                          <span v-if="Number(authStore?.user?.units) === 1">({{ $t("generalItems.unitsCm") }}): </span>
-                          <span v-else>({{ $t("generalItems.unitsFeetInches") }}): </span>
-                      </b>
-                      <span v-if="authStore.user.height">
-                          <span v-if="Number(authStore?.user?.units) === 1">{{ authStore.user.height }}{{ $t("generalItems.unitsCm") }}</span>
-                          <span v-else>{{ feet }}’{{ inches }}’’</span>
-                      </span>
-                      <span v-else>{{ $t("generalItems.labelNotApplicable") }}</span>
-                  </p>
-                  <!-- user preferred language -->
-                  <p>
-                      <font-awesome-icon :icon="['fas', 'language']" class="me-2"/>
-                      <b>{{ $t("settingsUserProfileZone.preferredLanguageLabel") }}: </b>
-                      <span v-if="authStore.user.preferred_language == 'ca'">{{ $t("generalItems.languageOption2") }}</span>
-                      <span v-if="authStore.user.preferred_language == 'de'">{{ $t("generalItems.languageOption4") }}</span>
-                      <span v-if="authStore.user.preferred_language == 'fr'">{{ $t("generalItems.languageOption5") }}</span>
-                      <span v-if="authStore.user.preferred_language == 'nl'">{{ $t("generalItems.languageOption6") }}</span>
-                      <span v-if="authStore.user.preferred_language == 'pt'">{{ $t("generalItems.languageOption3") }}</span>
-                      <span v-if="authStore.user.preferred_language == 'es'">{{ $t("generalItems.languageOption7") }}</span>
-                      <span v-if="authStore.user.preferred_language == 'us'">{{ $t("generalItems.languageOption1") }}</span>
-                  </p>
-                  <!-- user type -->
-                  <p>
-                      <font-awesome-icon :icon="['fas', 'id-card']" class="me-2"/>
-                      <b>{{ $t("settingsUserProfileZone.accessTypeLabel") }}: </b>
-                      <span v-if="authStore.user.access_type == 1">{{ $t("settingsUserProfileZone.accessTypeOption1") }}</span>
-                      <span v-else>{{ $t("settingsUserProfileZone.accessTypeOption2") }}</span>
-                  </p>
-              </div>
-          </div>
-          <hr>
-          <div>
-              <h4 class="mt-4">{{ $t("settingsUserProfileZone.titleDefaultGear") }}</h4>
-              <LoadingComponent v-if="isLoading"/>
-              <div class="row" v-else>
-                  <div class="col-lg-4 col-md-12">
-                      <h5>{{ $t("settingsUserProfileZone.subTitleShoeActivities") }}</h5>
-                      <form>
-                          <!-- run zone -->
-                          <label class="form-label" for="settingsUserProfileRunGearSelect">{{ $t("settingsUserProfileZone.subTitleRun") }}</label>
-                          <select class="form-select" name="settingsUserProfileRunGearSelect" v-model="defaultRunGear" required>
-                              <option :value="null">{{ $t("settingsUserProfileZone.selectOptionNotDefined") }}</option>
-                              <option v-for="gear in runGear" :key="gear.id" :value="gear.id">
-                                  {{ gear.nickname }}
-                              </option>
-                          </select>
-                          <!-- trail run zone -->
-                          <label class="form-label" for="settingsUserProfileTrailRunGearSelect">{{ $t("settingsUserProfileZone.subTitleTrailRun") }}</label>
-                          <select class="form-select" name="settingsUserProfileTrailRunGearSelect" v-model="defaultTrailRunGear" required>
-                              <option :value="null">{{ $t("settingsUserProfileZone.selectOptionNotDefined") }}</option>
-                              <option v-for="gear in runGear" :key="gear.id" :value="gear.id">
-                                  {{ gear.nickname }}
-                              </option>
-                          </select>
-                          <!-- virtual run zone -->
-                          <label class="form-label" for="settingsUserProfileVirtualRunGearSelect">{{ $t("settingsUserProfileZone.subTitleVirtualRun") }}</label>
-                          <select class="form-select" name="settingsUserProfileVirtualRunGearSelect" v-model="defaultVirtualRunGear" required>
-                              <option :value="null">{{ $t("settingsUserProfileZone.selectOptionNotDefined") }}</option>
-                              <option v-for="gear in runGear" :key="gear.id" :value="gear.id">
-                                  {{ gear.nickname }}
-                              </option>
-                          </select>
-                          <!-- walk zone -->
-                          <label class="form-label" for="settingsUserProfileWalkGearSelect">{{ $t("settingsUserProfileZone.subTitleWalk") }}</label>
-                          <select class="form-select" name="settingsUserProfileWalkGearSelect" v-model="defaultWalkGear" required>
-                              <option :value="null">{{ $t("settingsUserProfileZone.selectOptionNotDefined") }}</option>
-                              <option v-for="gear in runGear" :key="gear.id" :value="gear.id">
-                                  {{ gear.nickname }}
-                              </option>
-                          </select>
-                          <!-- hike zone -->
-                          <label class="form-label" for="settingsUserProfileHikeGearSelect">{{ $t("settingsUserProfileZone.subTitleHike") }}</label>
-                          <select class="form-select" name="settingsUserProfileHikeGearSelect" v-model="defaultHikeGear" required>
-                              <option :value="null">{{ $t("settingsUserProfileZone.selectOptionNotDefined") }}</option>
-                              <option v-for="gear in runGear" :key="gear.id" :value="gear.id">
-                                  {{ gear.nickname }}
-                              </option>
-                          </select>
-                      </form>
-                  </div>
-                  <div class="col-lg-4 col-md-12">
-                      <h5>{{ $t("settingsUserProfileZone.subTitleBikeActivities") }}</h5>
-                      <form>
-                          <!-- bike ride zone -->
-                          <label class="form-label" for="settingsUserProfileRideGearSelect">{{ $t("settingsUserProfileZone.subTitleBike") }}</label>
-                          <select class="form-select" name="settingsUserProfileRideGearSelect" v-model="defaultRideGear" required>
-                              <option :value="null">{{ $t("settingsUserProfileZone.selectOptionNotDefined") }}</option>
-                              <option v-for="gear in bikeGear" :key="gear.id" :value="gear.id">
-                                  {{ gear.nickname }}
-                              </option>
-                          </select>
-                          <!-- mountain bike ride zone -->
-                          <label class="form-label" for="settingsUserProfileMTBRideGearSelect">{{ $t("settingsUserProfileZone.subTitleMTBBike") }}</label>
-                          <select class="form-select" name="settingsUserProfileMTBRideGearSelect" v-model="defaultMTBRideGear" required>
-                              <option :value="null">{{ $t("settingsUserProfileZone.selectOptionNotDefined") }}</option>
-                              <option v-for="gear in bikeGear" :key="gear.id" :value="gear.id">
-                                  {{ gear.nickname }}
-                              </option>
-                          </select>
-                          <!-- gravel ride zone -->
-                          <label class="form-label" for="settingsUserProfileGravelRideGearSelect">{{ $t("settingsUserProfileZone.subTitleGravelBike") }}</label>
-                          <select class="form-select" name="settingsUserProfileGravelRideGearSelect" v-model="defaultGravelRideGear" required>
-                              <option :value="null">{{ $t("settingsUserProfileZone.selectOptionNotDefined") }}</option>
-                              <option v-for="gear in bikeGear" :key="gear.id" :value="gear.id">
-                                  {{ gear.nickname }}
-                              </option>
-                          </select>
-                          <!-- virtual ride zone -->
-                          <label class="form-label" for="settingsUserProfileVirtualRideGearSelect">{{ $t("settingsUserProfileZone.subTitleVirtualBike") }}</label>
-                          <select class="form-select" name="settingsUserProfileVirtualRideGearSelect" v-model="defaultVirtualRideGear" required>
-                              <option :value="null">{{ $t("settingsUserProfileZone.selectOptionNotDefined") }}</option>
-                              <option v-for="gear in bikeGear" :key="gear.id" :value="gear.id">
-                                  {{ gear.nickname }}
-                              </option>
-                          </select>
-                      </form>
-                  </div>
-                  <div class="col-lg-4 col-md-12">
-                      <h5>{{ $t("settingsUserProfileZone.subTitleSwimActivities") }}</h5>
-                      <form>
-                          <!-- open water swim zone -->
-                          <label class="form-label" for="settingsUserProfileOWSGearSelect">{{ $t("settingsUserProfileZone.subTitleSwim") }}</label>
-                          <select class="form-select" name="settingsUserProfileOWSGearSelect" v-model="defaultOWSGear" required>
-                              <option :value="null">{{ $t("settingsUserProfileZone.selectOptionNotDefined") }}</option>
-                              <option v-for="gear in swimGear" :key="gear.id" :value="gear.id">
-                                  {{ gear.nickname }}
-                              </option>
-                          </select>
-                      </form>
-                  </div>
-                  <div class="col-lg-4 col-md-12 mt-md-2">
-                      <h5>{{ $t("settingsUserProfileZone.subTitleRacquetActivities") }}</h5>
-                      <form>
-                          <!-- racquet tennis zone -->
-                          <label class="form-label" for="settingsUserProfileTennisGearSelect">{{ $t("settingsUserProfileZone.subTitleTennis") }}</label>
-                          <select class="form-select" name="settingsUserProfileTennisGearSelect" v-model="defaultTennisGear" required>
-                              <option :value="null">{{ $t("settingsUserProfileZone.selectOptionNotDefined") }}</option>
-                              <option v-for="gear in racquetGear" :key="gear.id" :value="gear.id">
-                                  {{ gear.nickname }}
-                              </option>
-                          </select>
-                      </form>
-                  </div>
-                  <div class="col-lg-4 col-md-12 mt-md-2">
-                      <h5>{{ $t("settingsUserProfileZone.subTitleSnowActivities") }}</h5>
-                      <form>
-                          <!-- alpine sli zone -->
-                          <label class="form-label" for="settingsUserProfileAlpineSkiGearSelect">{{ $t("settingsUserProfileZone.subTitleAlpineSki") }}</label>
-                          <select class="form-select" name="settingsUserProfileAlpineSkiGearSelect" v-model="defaultAlpineSkiGear" required>
-                              <option :value="null">{{ $t("settingsUserProfileZone.selectOptionNotDefined") }}</option>
-                              <option v-for="gear in skisGear" :key="gear.id" :value="gear.id">
-                                  {{ gear.nickname }}
-                              </option>
-                          </select>
-                          <!-- nordic ski zone -->
-                          <label class="form-label" for="settingsUserProfileNordicSkiGearSelect">{{ $t("settingsUserProfileZone.subTitleNordicSki") }}</label>
-                          <select class="form-select" name="settingsUserProfileNordicSkiGearSelect" v-model="defaultNordicSkiGear" required>
-                              <option :value="null">{{ $t("settingsUserProfileZone.selectOptionNotDefined") }}</option>
-                              <option v-for="gear in skisGear" :key="gear.id" :value="gear.id">
-                                  {{ gear.nickname }}
-                              </option>
-                          </select>
-                          <!-- snowboard zone -->
-                          <label class="form-label" for="settingsUserProfileSnowboardGearSelect">{{ $t("settingsUserProfileZone.subTitleSnowboard") }}</label>
-                          <select class="form-select" name="settingsUserProfileSnowboardGearSelect" v-model="defaultSnowboardGear" required>
-                              <option :value="null">{{ $t("settingsUserProfileZone.selectOptionNotDefined") }}</option>
-                              <option v-for="gear in snowboardGear" :key="gear.id" :value="gear.id">
-                                  {{ gear.nickname }}
-                              </option>
-                          </select>
-                      </form>
-                  </div>
-              </div>
-          </div>
-          <hr>
-          <div>
-              <h4 class="mt-4">{{ $t("settingsUserProfileZone.titlePrivacy") }}</h4>
-              <LoadingComponent v-if="isLoading"/>
-              <div class="row" v-else>
-                  <div class="col-lg-4 col-md-12">
-                      <!-- user default_activity_visibility -->
-                      <form>
-                          <label for="activityVisibility">{{ $t("settingsUserProfileZone.defaultActivityVisibility") }}</label>
-                          <select class="form-select" name="activityVisibility" v-model="activityVisibility" required>
-                              <option :value="0">{{ $t("settingsUserProfileZone.privacyOption1") }}</option>
-                              <option :value="1">{{ $t("settingsUserProfileZone.privacyOption2") }}</option>
-                              <option :value="2">{{ $t("settingsUserProfileZone.privacyOption3") }}</option>
-                          </select>
-                      </form>
-                      <!-- user hide_activity_start_time -->
-                      <form>
-                          <label for="activityStartTime">{{ $t("settingsUserProfileZone.defaultActivityStartTime") }}</label>
-                          <select class="form-select" name="activityStartTime" v-model="activityStartTime" required>
-                              <option :value="true">{{ $t("generalItems.yes") }}</option>
-                              <option :value="false">{{ $t("generalItems.no") }}</option>
-                          </select>
-                      </form>
-                      <!-- user hide_activity_location -->
-                      <form>
-                          <label for="activityLocation">{{ $t("settingsUserProfileZone.defaultActivityLocation") }}</label>
-                          <select class="form-select" name="activityLocation" v-model="activityLocation" required>
-                              <option :value="true">{{ $t("generalItems.yes") }}</option>
-                              <option :value="false">{{ $t("generalItems.no") }}</option>
-                          </select>
-                      </form>
-                      <!-- user hide_activity_map -->
-                      <form>
-                          <label for="activityMap">{{ $t("settingsUserProfileZone.defaultActivityMap") }}</label>
-                          <select class="form-select" name="activityMap" v-model="activityMap" required>
-                              <option :value="true">{{ $t("generalItems.yes") }}</option>
-                              <option :value="false">{{ $t("generalItems.no") }}</option>
-                          </select>
-                      </form>
-                      <!-- user hide_activity_hr -->
-                      <form>
-                          <label for="activityHr">{{ $t("settingsUserProfileZone.defaultActivityHeartRate") }}</label>
-                          <select class="form-select" name="activityHr" v-model="activityHr" required>
-                              <option :value="true">{{ $t("generalItems.yes") }}</option>
-                              <option :value="false">{{ $t("generalItems.no") }}</option>
-                          </select>
-                      </form>
-                  </div>
-                  <div class="col-lg-4 col-md-12">
-                      <!-- user hide_activity_power -->
-                      <form>
-                          <label for="activityPower">{{ $t("settingsUserProfileZone.defaultActivityPower") }}</label>
-                          <select class="form-select" name="activityPower" v-model="activityPower" required>
-                              <option :value="true">{{ $t("generalItems.yes") }}</option>
-                              <option :value="false">{{ $t("generalItems.no") }}</option>
-                          </select>
-                      </form>
-                      <!-- user hide_activity_cadence -->
-                      <form>
-                          <label for="activityCadence">{{ $t("settingsUserProfileZone.defaultActivityCadence") }}</label>
-                          <select class="form-select" name="activityCadence" v-model="activityCadence" required>
-                              <option :value="true">{{ $t("generalItems.yes") }}</option>
-                              <option :value="false">{{ $t("generalItems.no") }}</option>
-                          </select>
-                      </form>
-                      <!-- user hide_activity_elevation -->
-                      <form>
-                          <label for="activityElevation">{{ $t("settingsUserProfileZone.defaultActivityElevation") }}</label>
-                          <select class="form-select" name="activityElevation" v-model="activityElevation" required>
-                              <option :value="true">{{ $t("generalItems.yes") }}</option>
-                              <option :value="false">{{ $t("generalItems.no") }}</option>
-                          </select>
-                      </form>
-                      <!-- user hide_activity_speed -->
-                      <form>
-                          <label for="activitySpeed">{{ $t("settingsUserProfileZone.defaultActivitySpeed") }}</label>
-                          <select class="form-select" name="activitySpeed" v-model="activitySpeed" required>
-                              <option :value="true">{{ $t("generalItems.yes") }}</option>
-                              <option :value="false">{{ $t("generalItems.no") }}</option>
-                          </select>
-                      </form>
-                      <!-- user hide_activity_pace -->
-                      <form>
-                          <label for="activityPace">{{ $t("settingsUserProfileZone.defaultActivityPace") }}</label>
-                          <select class="form-select" name="activityPace" v-model="activityPace" required>
-                              <option :value="true">{{ $t("generalItems.yes") }}</option>
-                              <option :value="false">{{ $t("generalItems.no") }}</option>
-                          </select>
-                      </form>
-                  </div>
-                  <div class="col-lg-4 col-md-12">
-                      <!-- user hide_activity_laps -->
-                      <form>
-                          <label for="activityLaps">{{ $t("settingsUserProfileZone.defaultActivityLaps") }}</label>
-                          <select class="form-select" name="activityLaps" v-model="activityLaps" required>
-                              <option :value="true">{{ $t("generalItems.yes") }}</option>
-                              <option :value="false">{{ $t("generalItems.no") }}</option>
-                          </select>
-                      </form>
-                      <!-- user hide_activity_workout_sets_steps -->
-                      <form>
-                          <label for="activitySetsSteps">{{ $t("settingsUserProfileZone.defaultActivitySetsSteps") }}</label>
-                          <select class="form-select" name="activitySetsSteps" v-model="activitySetsSteps" required>
-                              <option :value="true">{{ $t("generalItems.yes") }}</option>
-                              <option :value="false">{{ $t("generalItems.no") }}</option>
-                          </select>
-                      </form>
-                      <!-- user hide_activity_gear -->
-                      <form>
-                          <label for="activityGear">{{ $t("settingsUserProfileZone.defaultActivityGear") }}</label>
-                          <select class="form-select" name="activityGear" v-model="activityGear" required>
-                              <option :value="true">{{ $t("generalItems.yes") }}</option>
-                              <option :value="false">{{ $t("generalItems.no") }}</option>
-                          </select>
-                      </form>
-                  </div>
-              </div>
-              <!-- Edit profile section -->
-              <div class="row mt-3">
-                  <div class="col">
-                      <!-- Edit activities visibility section -->
-                      <a class="btn btn-primary w-100" href="#" role="button" data-bs-toggle="modal" data-bs-target="#editUserActivitiesVisibilityModal"><font-awesome-icon :icon="['fas', 'eye-slash']" class="me-1"/>{{ $t("settingsUserProfileZone.buttonChangeUserActivitiesVisibility") }}</a>
-
-                      <!-- modal retrieve Garmin Connect health data by days -->
-                      <ModalComponentSelectInput modalId="editUserActivitiesVisibilityModal" :title="t('settingsUserProfileZone.buttonChangeUserActivitiesVisibility')" :selectFieldLabel="`${t('settingsUserProfileZone.changeUserActivitiesVisibilityModalVisibilityLabel')}`" :selectOptions="visibilityOptionsForModal" :selectCurrentOption="authStore.user.default_activity_visibility" :actionButtonType="`success`" :actionButtonText="t('settingsUserProfileZone.changeUserActivitiesVisibilityModalButton')" @optionToEmitAction="submitChangeUserActivitiesVisibility"/>
-                  </div>
-              </div>
-          </div>
-                  <!-- Import / Export Buttons -->
-        <div class="row mt-3">
-          <div class="col d-flex gap-3">
-            <button class="btn btn-primary w-50" :disabled="loadingExport" @click="handleExport">
-              <font-awesome-icon :icon="['fas', 'file-export']" class="me-1" />
-              <span v-if="loadingExport">{{ $t('generalItems.loading') }}...</span>
-              <span v-else>{{ $t('settingsUserProfileZone.buttonExportData') }}</span>
-            </button>
-
-            <button class="btn btn-primary w-50" data-bs-toggle="modal" data-bs-target="#importDataModal"
-              :disabled="loadingImport">
-              <font-awesome-icon :icon="['fas', 'file-import']" class="me-1" />
-              {{ $t('settingsUserProfileZone.buttonImportData') }}
-            </button>
-          </div>
-        </div>
-
-        <!-- Import Data Modal -->
-        <div class="modal fade" id="importDataModal" tabindex="-1" role="dialog" aria-labelledby="importDataModalLabel"
-          aria-describedby="importDataModalDescription">
-          <div class="modal-dialog" role="document">
-            <div class="modal-content">
-              <div class="modal-header">
-                <h5 class="modal-title" id="importDataModalLabel">
-                  {{ $t('settingsUserProfileZone.modalImportTitle') }}
-                </h5>
-                <button type="button" class="btn-close" data-bs-dismiss="modal" aria-label="Close"></button>
-              </div>
-              <div class="modal-body">
-                <p id="importDataModalDescription">
-                  {{ $t('settingsUserProfileZone.modalImportBody') }}
-                </p>
-
-                <div class="mb-3">
-                  <label for="importFileInput" class="form-label">
-                    {{ $t('settingsUserProfileZone.selectFileLabel') }}
-                  </label>
-                  <input id="importFileInput" ref="fileInput" type="file" accept=".zip" @change="onImportFileSelected"
-                    :disabled="loadingImport" class="form-control" />
-                  <div class="form-text">
-                    {{ $t('settingsUserProfileZone.fileFormatHelp') }}
-                  </div>
-                </div>
-
-                <!-- Selected file info -->
-                <div v-if="importFile" class="alert alert-info">
-                  <font-awesome-icon :icon="['fas', 'file-zipper']" class="me-2" />
-                  <strong>{{ $t('settingsUserProfileZone.selectedFile') }}:</strong>
-                  {{ importFile.name }} ({{ formatFileSize(importFile.size) }})
-                </div>
-
-                <!-- Loading indicator -->
-                <div v-if="loadingImport" class="text-center">
-                  <div class="spinner-border text-primary" role="status">
-                    <span class="visually-hidden">{{ $t('generalItems.loading') }}...</span>
-                  </div>
-                  <p class="mt-2">{{ $t('settingsUserProfileZone.importingData') }}...</p>
-                </div>
-              </div>
-              <div class="modal-footer">
-                <button type="button" class="btn btn-secondary" data-bs-dismiss="modal">
-                  {{ $t('generalItems.cancel') }}
-                </button>
-                <button type="button" class="btn btn-primary" :disabled="loadingImport || !importFile"
-                  @click="uploadImportFile">
-                  <font-awesome-icon :icon="['fas', 'file-import']" class="me-1" />
-                  <span v-if="loadingImport">{{ $t('generalItems.loading') }}...</span>
-                  <span v-else>{{ $t('settingsUserProfileZone.buttonImportData') }}</span>
-                </button>
-              </div>
-            </div>
-          </div>
-        </div>
-      </div>
-  </div>
-</template>
-
 <script setup>
->>>>>>> 99677aa2
 import { ref, onMounted, watch, nextTick } from 'vue'
 import { useI18n } from 'vue-i18n'
 // Importing the services
@@ -982,281 +756,51 @@
 import LoadingComponent from '../GeneralComponents/LoadingComponent.vue'
 import ModalComponentSelectInput from '@/components/Modals/ModalComponentSelectInput.vue'
 
-<<<<<<< HEAD
-export default {
-  components: {
-    UserAvatarComponent,
-    UsersAddEditUserModalComponent,
-    ModalComponent,
-    LoadingComponent,
-    ModalComponentSelectInput
-  },
-  setup() {
-    const authStore = useAuthStore()
-    const { t, locale } = useI18n()
-    const { feet, inches } = cmToFeetInches(authStore.user.height)
-    const isLoading = ref(false)
-    const isMounted = ref(false)
-    const allGears = ref(null)
-    const runGear = ref(null)
-    const bikeGear = ref(null)
-    const swimGear = ref(null)
-    const racquetGear = ref(null)
-    const defaultGear = ref(null)
-    const defaultRunGear = ref(null)
-    const defaultTrailRunGear = ref(null)
-    const defaultVirtualRunGear = ref(null)
-    const defaultWalkGear = ref(null)
-    const defaultHikeGear = ref(null)
-    const defaultRideGear = ref(null)
-    const defaultMTBRideGear = ref(null)
-    const defaultGravelRideGear = ref(null)
-    const defaultVirtualRideGear = ref(null)
-    const defaultOWSGear = ref(null)
-    const defaultTennisGear = ref(null)
-
-    const visibilityOptionsForModal = ref([
-      { id: 0, name: t('settingsUserProfileZone.privacyOption1') },
-      { id: 1, name: t('settingsUserProfileZone.privacyOption2') },
-      { id: 2, name: t('settingsUserProfileZone.privacyOption3') }
-    ])
-
-    // export/import
-    const loadingExport = ref(false)
-    const loadingImport = ref(false)
-    let importFile = null
-
-    function onImportFileSelected(e) {
-      importFile = e.target.files?.[0] || null
-    }
-
-    async function handleExport() {
-      loadingExport.value = true
-      try {
-        const blob = await profile.exportData()
-        const url = URL.createObjectURL(blob)
-        const a = document.createElement('a')
-        a.href = url
-        a.download = `health_backup_${new Date().toISOString()}.zip`
-        a.click()
-        URL.revokeObjectURL(url)
-      } catch (e) {
-        push.error(t('settingsUserProfileZone.exportError', { error: e.message }))
-      } finally {
-        loadingExport.value = false
-      }
-    }
-
-    async function uploadImportFile() {
-      if (!importFile) return
-      loadingImport.value = true
-      const form = new FormData()
-      form.append('file', importFile)
-      try {
-        const payload = await profile.importData(form)
-        push.success(t('settingsUserProfileZone.importSuccess', payload.imported))
-      } catch (e) {
-        push.error(t('settingsUserProfileZone.importError', { error: e.message }))
-      } finally {
-        loadingImport.value = false
-      }
-    }
-
-    async function submitDeleteUserPhoto() {
-      try {
-        // Delete the user photo from the server
-        await profile.deleteProfilePhoto()
-
-        // Update the user photo
-        const user = authStore.user
-        user.photo_path = null
-
-        // Save the user data in the local storage and in the store.
-        authStore.setUser(user, authStore.session_id, locale)
-
-        // Set the success message and show the success alert.
-        push.success(t('settingsUserProfileZone.userPhotoDeleteSuccess'))
-      } catch (error) {
-        // Show the error message
-        push.error(`${t('settingsUserProfileZone.userPhotoDeleteError')} - ${error}`)
-      }
-    }
-
-    async function updateDefaultGear() {
-      const data = {
-        id: defaultGear.value.id,
-        user_id: authStore.user.id,
-        run_gear_id: defaultRunGear.value,
-        trail_run_gear_id: defaultTrailRunGear.value,
-        virtual_run_gear_id: defaultVirtualRunGear.value,
-        walk_gear_id: defaultWalkGear.value,
-        hike_gear_id: defaultHikeGear.value,
-        ride_gear_id: defaultRideGear.value,
-        mtb_ride_gear_id: defaultMTBRideGear.value,
-        gravel_ride_gear_id: defaultGravelRideGear.value,
-        virtual_ride_gear_id: defaultVirtualRideGear.value,
-        ows_gear_id: defaultOWSGear.value,
-        tennis_gear_id: defaultTennisGear.value
-      }
-      try {
-        // Update the default gear in the DB
-        await userDefaultGear.editUserDefaultGear(data)
-
-        push.success(t('settingsUserProfileZone.successUpdateDefaultGear'))
-      } catch (error) {
-        push.error(t('settingsUserProfileZone.errorUpdateDefaultGear'))
-      }
-    }
-
-    async function submitChangeUserActivitiesVisibility(visibility) {
-      try {
-        await activities.editUserActivitiesVisibility(visibility)
-
-        // Show the success alert.
-        push.success(t('settingsUserProfileZone.successUpdateUserActivitiesVisibility'))
-      } catch (error) {
-        // If there is an error, show the error alert.
-        push.error(`${t('settingsUserProfileZone.errorUpdateUserActivitiesVisibility')} - ${error}`)
-      }
-    }
-
-    onMounted(async () => {
-      isLoading.value = true
-      try {
-        allGears.value = await gears.getGears()
-        runGear.value = allGears.value.filter((gear) => gear.gear_type === 2)
-        bikeGear.value = allGears.value.filter((gear) => gear.gear_type === 1)
-        swimGear.value = allGears.value.filter((gear) => gear.gear_type === 3)
-        racquetGear.value = allGears.value.filter((gear) => gear.gear_type === 4)
-
-        try {
-          defaultGear.value = await userDefaultGear.getUserDefaultGear()
-          defaultRunGear.value = defaultGear.value.run_gear_id
-          defaultTrailRunGear.value = defaultGear.value.trail_run_gear_id
-          defaultVirtualRunGear.value = defaultGear.value.virtual_run_gear_id
-          defaultWalkGear.value = defaultGear.value.walk_gear_id
-          defaultHikeGear.value = defaultGear.value.hike_gear_id
-          defaultRideGear.value = defaultGear.value.ride_gear_id
-          defaultMTBRideGear.value = defaultGear.value.mtb_ride_gear_id
-          defaultGravelRideGear.value = defaultGear.value.gravel_ride_gear_id
-          defaultVirtualRideGear.value = defaultGear.value.virtual_ride_gear_id
-          defaultOWSGear.value = defaultGear.value.ows_gear_id
-          defaultTennisGear.value = defaultGear.value.tennis_gear_id
-        } catch (error) {
-          // If there is an error, set the error message and show the error alert.
-          push.error(`${t('settingsUserProfileZone.errorUnableToGetDefaultGear')} - ${error}`)
-        }
-      } catch (error) {
-        // If there is an error, set the error message and show the error alert.
-        push.error(`${t('settingsUserProfileZone.errorUnableToGetGear')} - ${error}`)
-      } finally {
-        isLoading.value = false
-        await nextTick()
-        isMounted.value = true
-      }
-    })
-
-    // watchers
-    watch(
-      [
-        defaultRunGear,
-        defaultTrailRunGear,
-        defaultVirtualRunGear,
-        defaultWalkGear,
-        defaultHikeGear,
-        defaultRideGear,
-        defaultMTBRideGear,
-        defaultGravelRideGear,
-        defaultVirtualRideGear,
-        defaultOWSGear,
-        defaultTennisGear
-      ],
-      async () => {
-        if (!isMounted.value || isLoading.value) return
-        await updateDefaultGear()
-      },
-      { immediate: false }
-    )
-
-    return {
-      authStore,
-      t,
-      submitDeleteUserPhoto,
-      feet,
-      inches,
-      isLoading,
-      runGear,
-      bikeGear,
-      swimGear,
-      racquetGear,
-      defaultGear,
-      defaultRunGear,
-      defaultTrailRunGear,
-      defaultVirtualRunGear,
-      defaultWalkGear,
-      defaultHikeGear,
-      defaultRideGear,
-      defaultMTBRideGear,
-      defaultGravelRideGear,
-      defaultVirtualRideGear,
-      defaultOWSGear,
-      defaultTennisGear,
-      visibilityOptionsForModal,
-      submitChangeUserActivitiesVisibility,
-      loadingExport,
-      loadingImport,
-      onImportFileSelected,
-      handleExport,
-      uploadImportFile
-    }
-  }
-}
-=======
-const authStore = useAuthStore();
-const { t, locale } = useI18n();
-const { feet, inches } = cmToFeetInches(authStore.user.height);
-const isLoading = ref(false);
-const isMounted = ref(false);
-const allGears = ref(null);
-const runGear = ref(null);
-const bikeGear = ref(null);
-const swimGear = ref(null);
-const racquetGear = ref(null);
-const skisGear = ref(null);
-const snowboardGear = ref(null);
-const defaultGear = ref(null);
-const defaultRunGear = ref(null);
-const defaultTrailRunGear = ref(null);
-const defaultVirtualRunGear = ref(null);
-const defaultWalkGear = ref(null);
-const defaultHikeGear = ref(null);
-const defaultRideGear = ref(null);
-const defaultMTBRideGear = ref(null);
-const defaultGravelRideGear = ref(null);
-const defaultVirtualRideGear = ref(null);
-const defaultOWSGear = ref(null);
-const defaultTennisGear = ref(null);
-const defaultAlpineSkiGear = ref(null);
-const defaultNordicSkiGear = ref(null);
-const defaultSnowboardGear = ref(null);
+const authStore = useAuthStore()
+const { t, locale } = useI18n()
+const { feet, inches } = cmToFeetInches(authStore.user.height)
+const isLoading = ref(false)
+const isMounted = ref(false)
+const allGears = ref(null)
+const runGear = ref(null)
+const bikeGear = ref(null)
+const swimGear = ref(null)
+const racquetGear = ref(null)
+const skisGear = ref(null)
+const snowboardGear = ref(null)
+const defaultGear = ref(null)
+const defaultRunGear = ref(null)
+const defaultTrailRunGear = ref(null)
+const defaultVirtualRunGear = ref(null)
+const defaultWalkGear = ref(null)
+const defaultHikeGear = ref(null)
+const defaultRideGear = ref(null)
+const defaultMTBRideGear = ref(null)
+const defaultGravelRideGear = ref(null)
+const defaultVirtualRideGear = ref(null)
+const defaultOWSGear = ref(null)
+const defaultTennisGear = ref(null)
+const defaultAlpineSkiGear = ref(null)
+const defaultNordicSkiGear = ref(null)
+const defaultSnowboardGear = ref(null)
 const visibilityOptionsForModal = ref([
-  { id: 0, name: t("settingsUserProfileZone.privacyOption1") },
-  { id: 1, name: t("settingsUserProfileZone.privacyOption2") },
-  { id: 2, name: t("settingsUserProfileZone.privacyOption3") },
-]);
-const activityVisibility = ref(authStore.user.default_activity_visibility);
-const activityStartTime = ref(authStore.user.hide_activity_start_time);
-const activityLocation = ref(authStore.user.hide_activity_location);
-const activityMap = ref(authStore.user.hide_activity_map);
-const activityHr = ref(authStore.user.hide_activity_hr);
-const activityPower = ref(authStore.user.hide_activity_power);
-const activityCadence = ref(authStore.user.hide_activity_cadence);
-const activityElevation = ref(authStore.user.hide_activity_elevation);
-const activitySpeed = ref(authStore.user.hide_activity_speed);
-const activityPace = ref(authStore.user.hide_activity_pace);
-const activityLaps = ref(authStore.user.hide_activity_laps);
-const activitySetsSteps = ref(authStore.user.hide_activity_workout_sets_steps);
-const activityGear = ref(authStore.user.hide_activity_gear);
+  { id: 0, name: t('settingsUserProfileZone.privacyOption1') },
+  { id: 1, name: t('settingsUserProfileZone.privacyOption2') },
+  { id: 2, name: t('settingsUserProfileZone.privacyOption3') }
+])
+const activityVisibility = ref(authStore.user.default_activity_visibility)
+const activityStartTime = ref(authStore.user.hide_activity_start_time)
+const activityLocation = ref(authStore.user.hide_activity_location)
+const activityMap = ref(authStore.user.hide_activity_map)
+const activityHr = ref(authStore.user.hide_activity_hr)
+const activityPower = ref(authStore.user.hide_activity_power)
+const activityCadence = ref(authStore.user.hide_activity_cadence)
+const activityElevation = ref(authStore.user.hide_activity_elevation)
+const activitySpeed = ref(authStore.user.hide_activity_speed)
+const activityPace = ref(authStore.user.hide_activity_pace)
+const activityLaps = ref(authStore.user.hide_activity_laps)
+const activitySetsSteps = ref(authStore.user.hide_activity_workout_sets_steps)
+const activityGear = ref(authStore.user.hide_activity_gear)
 
 // export/import
 const loadingExport = ref(false)
@@ -1352,22 +896,20 @@
 async function submitDeleteUserPhoto() {
   try {
     // Delete the user photo from the server
-    await profile.deleteProfilePhoto();
+    await profile.deleteProfilePhoto()
 
     // Update the user photo
-    const user = authStore.user;
-    user.photo_path = null;
+    const user = authStore.user
+    user.photo_path = null
 
     // Save the user data in the local storage and in the store.
-    authStore.setUser(user, authStore.session_id, locale);
+    authStore.setUser(user, authStore.session_id, locale)
 
     // Set the success message and show the success alert.
-    push.success(t("settingsUserProfileZone.userPhotoDeleteSuccess"));
+    push.success(t('settingsUserProfileZone.userPhotoDeleteSuccess'))
   } catch (error) {
     // Show the error message
-    push.error(
-      `${t("settingsUserProfileZone.userPhotoDeleteError")} - ${error}`,
-    );
+    push.error(`${t('settingsUserProfileZone.userPhotoDeleteError')} - ${error}`)
   }
 }
 
@@ -1388,31 +930,27 @@
     tennis_gear_id: defaultTennisGear.value,
     alpine_ski_gear_id: defaultAlpineSkiGear.value,
     nordic_ski_gear_id: defaultNordicSkiGear.value,
-    snowboard_gear_id: defaultSnowboardGear.value,
-  };
+    snowboard_gear_id: defaultSnowboardGear.value
+  }
   try {
     // Update the default gear in the DB
-    await userDefaultGear.editUserDefaultGear(data);
-
-    push.success(t("settingsUserProfileZone.successUpdateDefaultGear"));
+    await userDefaultGear.editUserDefaultGear(data)
+
+    push.success(t('settingsUserProfileZone.successUpdateDefaultGear'))
   } catch (error) {
-    push.error(t("settingsUserProfileZone.errorUpdateDefaultGear"));
+    push.error(t('settingsUserProfileZone.errorUpdateDefaultGear'))
   }
 }
 
 async function submitChangeUserActivitiesVisibility(visibility) {
   try {
-    await activities.editUserActivitiesVisibility(visibility);
+    await activities.editUserActivitiesVisibility(visibility)
 
     // Show the success alert.
-    push.success(
-      t("settingsUserProfileZone.successUpdateUserActivitiesVisibility"),
-    );
+    push.success(t('settingsUserProfileZone.successUpdateUserActivitiesVisibility'))
   } catch (error) {
     // If there is an error, show the error alert.
-    push.error(
-      `${t("settingsUserProfileZone.errorUpdateUserActivitiesVisibility")} - ${error}`,
-    );
+    push.error(`${t('settingsUserProfileZone.errorUpdateUserActivitiesVisibility')} - ${error}`)
   }
 }
 
@@ -1431,85 +969,73 @@
     hide_activity_pace: activityPace.value,
     hide_activity_laps: activityLaps.value,
     hide_activity_workout_sets_steps: activitySetsSteps.value,
-    hide_activity_gear: activityGear.value,
-  };
+    hide_activity_gear: activityGear.value
+  }
   try {
     // Update the user privacy settings in the DB
-    await profile.editUserPrivacySettings(data);
+    await profile.editUserPrivacySettings(data)
 
     // Update the user privacy settings in the store
-    authStore.user.default_activity_visibility = activityVisibility.value;
-    authStore.user.hide_activity_start_time = activityStartTime.value;
-    authStore.user.hide_activity_location = activityLocation.value;
-    authStore.user.hide_activity_map = activityMap.value;
-    authStore.user.hide_activity_hr = activityHr.value;
-    authStore.user.hide_activity_power = activityPower.value;
-    authStore.user.hide_activity_cadence = activityCadence.value;
-    authStore.user.hide_activity_elevation = activityElevation.value;
-    authStore.user.hide_activity_speed = activitySpeed.value;
-    authStore.user.hide_activity_pace = activityPace.value;
-    authStore.user.hide_activity_laps = activityLaps.value;
-    authStore.user.hide_activity_workout_sets_steps = activitySetsSteps.value;
-    authStore.user.hide_activity_gear = activityGear.value;
-
-    push.success(t("settingsUserProfileZone.successUpdateUserPrivacySettings"));
+    authStore.user.default_activity_visibility = activityVisibility.value
+    authStore.user.hide_activity_start_time = activityStartTime.value
+    authStore.user.hide_activity_location = activityLocation.value
+    authStore.user.hide_activity_map = activityMap.value
+    authStore.user.hide_activity_hr = activityHr.value
+    authStore.user.hide_activity_power = activityPower.value
+    authStore.user.hide_activity_cadence = activityCadence.value
+    authStore.user.hide_activity_elevation = activityElevation.value
+    authStore.user.hide_activity_speed = activitySpeed.value
+    authStore.user.hide_activity_pace = activityPace.value
+    authStore.user.hide_activity_laps = activityLaps.value
+    authStore.user.hide_activity_workout_sets_steps = activitySetsSteps.value
+    authStore.user.hide_activity_gear = activityGear.value
+
+    push.success(t('settingsUserProfileZone.successUpdateUserPrivacySettings'))
   } catch (error) {
-    push.error(
-      `${t("settingsUserProfileZone.errorUpdateUserPrivacySettings")} - ${error}`,
-    );
+    push.error(`${t('settingsUserProfileZone.errorUpdateUserPrivacySettings')} - ${error}`)
   }
 }
 
 onMounted(async () => {
-  isLoading.value = true;
+  isLoading.value = true
   try {
-    allGears.value = await gears.getGears();
-    runGear.value = allGears.value.filter((gear) => gear.gear_type === 2);
-    bikeGear.value = allGears.value.filter((gear) => gear.gear_type === 1);
-    swimGear.value = allGears.value.filter((gear) => gear.gear_type === 3);
-    racquetGear.value = allGears.value.filter(
-      (gear) => gear.gear_type === 4,
-    );
-    skisGear.value = allGears.value.filter(
-      (gear) => gear.gear_type === 5,
-    );
-    snowboardGear.value = allGears.value.filter(
-      (gear) => gear.gear_type === 6,
-    );
+    allGears.value = await gears.getGears()
+    runGear.value = allGears.value.filter((gear) => gear.gear_type === 2)
+    bikeGear.value = allGears.value.filter((gear) => gear.gear_type === 1)
+    swimGear.value = allGears.value.filter((gear) => gear.gear_type === 3)
+    racquetGear.value = allGears.value.filter((gear) => gear.gear_type === 4)
+    skisGear.value = allGears.value.filter((gear) => gear.gear_type === 5)
+    snowboardGear.value = allGears.value.filter((gear) => gear.gear_type === 6)
 
     try {
-      defaultGear.value = await userDefaultGear.getUserDefaultGear();
-      defaultRunGear.value = defaultGear.value.run_gear_id;
-      defaultTrailRunGear.value = defaultGear.value.trail_run_gear_id;
-      defaultVirtualRunGear.value = defaultGear.value.virtual_run_gear_id;
-      defaultWalkGear.value = defaultGear.value.walk_gear_id;
-      defaultHikeGear.value = defaultGear.value.hike_gear_id;
-      defaultRideGear.value = defaultGear.value.ride_gear_id;
-      defaultMTBRideGear.value = defaultGear.value.mtb_ride_gear_id;
-      defaultGravelRideGear.value = defaultGear.value.gravel_ride_gear_id;
-      defaultVirtualRideGear.value = defaultGear.value.virtual_ride_gear_id;
-      defaultOWSGear.value = defaultGear.value.ows_gear_id;
-      defaultTennisGear.value = defaultGear.value.tennis_gear_id;
-      defaultAlpineSkiGear.value = defaultGear.value.alpine_ski_gear_id;
-      defaultNordicSkiGear.value = defaultGear.value.nordic_ski_gear_id;
-      defaultSnowboardGear.value = defaultGear.value.snowboard_gear_id;
+      defaultGear.value = await userDefaultGear.getUserDefaultGear()
+      defaultRunGear.value = defaultGear.value.run_gear_id
+      defaultTrailRunGear.value = defaultGear.value.trail_run_gear_id
+      defaultVirtualRunGear.value = defaultGear.value.virtual_run_gear_id
+      defaultWalkGear.value = defaultGear.value.walk_gear_id
+      defaultHikeGear.value = defaultGear.value.hike_gear_id
+      defaultRideGear.value = defaultGear.value.ride_gear_id
+      defaultMTBRideGear.value = defaultGear.value.mtb_ride_gear_id
+      defaultGravelRideGear.value = defaultGear.value.gravel_ride_gear_id
+      defaultVirtualRideGear.value = defaultGear.value.virtual_ride_gear_id
+      defaultOWSGear.value = defaultGear.value.ows_gear_id
+      defaultTennisGear.value = defaultGear.value.tennis_gear_id
+      defaultAlpineSkiGear.value = defaultGear.value.alpine_ski_gear_id
+      defaultNordicSkiGear.value = defaultGear.value.nordic_ski_gear_id
+      defaultSnowboardGear.value = defaultGear.value.snowboard_gear_id
     } catch (error) {
       // If there is an error, set the error message and show the error alert.
-      push.error(
-        `${t("settingsUserProfileZone.errorUnableToGetDefaultGear")} - ${error}`,
-      );
+      push.error(`${t('settingsUserProfileZone.errorUnableToGetDefaultGear')} - ${error}`)
     }
   } catch (error) {
     // If there is an error, set the error message and show the error alert.
-    push.error(
-      `${t("settingsUserProfileZone.errorUnableToGetGear")} - ${error}`,
-    );
+    push.error(`${t('settingsUserProfileZone.errorUnableToGetGear')} - ${error}`)
   } finally {
-    isLoading.value = false;
-    await nextTick();
-    isMounted.value = true;
+    isLoading.value = false
+    await nextTick()
+    isMounted.value = true
   }
-});
+})
 
 // watchers
 watch(
@@ -1527,14 +1053,14 @@
     defaultTennisGear,
     defaultAlpineSkiGear,
     defaultNordicSkiGear,
-    defaultSnowboardGear,
+    defaultSnowboardGear
   ],
   async () => {
-    if (!isMounted.value || isLoading.value) return;
-    await updateDefaultGear();
+    if (!isMounted.value || isLoading.value) return
+    await updateDefaultGear()
   },
-  { immediate: false },
-);
+  { immediate: false }
+)
 
 watch(
   [
@@ -1550,14 +1076,12 @@
     activityPace,
     activityLaps,
     activitySetsSteps,
-    activityGear,
+    activityGear
   ],
   async () => {
-    if (!isMounted.value || isLoading.value) return;
-    await updateUserPrivacySettings();
+    if (!isMounted.value || isLoading.value) return
+    await updateUserPrivacySettings()
   },
-  { immediate: false },
-);
-
->>>>>>> 99677aa2
+  { immediate: false }
+)
 </script>