--- conflicted
+++ resolved
@@ -3,7 +3,50 @@
     <div class="bg-body-tertiary rounded p-3 shadow-sm">
       <h4>{{ $t('settingsSecurityZone.subtitleChangePassword') }}</h4>
       <UsersPasswordRequirementsComponent />
-
+  <div class="col">
+    <div class="bg-body-tertiary rounded p-3 shadow-sm">
+      <h4>{{ $t('settingsSecurityZone.subtitleChangePassword') }}</h4>
+      <UsersPasswordRequirementsComponent />
+
+      <form @submit.prevent="submitChangeUserPasswordForm">
+        <!-- password fields -->
+        <label for="validationNewPassword"
+          ><b>* {{ $t('settingsSecurityZone.changeUserPasswordPasswordLabel') }}</b></label
+        >
+        <div class="position-relative">
+          <input
+            :type="showNewPassword ? 'text' : 'password'"
+            class="form-control"
+            :class="{ 'is-invalid': !isNewPasswordValid || !isPasswordMatch }"
+            id="validationNewPassword"
+            aria-describedby="validationNewPasswordFeedback"
+            :placeholder="$t('settingsSecurityZone.changeUserPasswordPasswordLabel')"
+            v-model="newPassword"
+            required
+          />
+          <button
+            type="button"
+            class="btn position-absolute top-50 end-0 translate-middle-y"
+            :class="{ 'me-4': !isNewPasswordValid || !isPasswordMatch }"
+            @click="toggleNewPasswordVisibility"
+          >
+            <font-awesome-icon :icon="showNewPassword ? ['fas', 'eye-slash'] : ['fas', 'eye']" />
+          </button>
+        </div>
+        <div
+          id="validationNewPasswordFeedback"
+          class="invalid-feedback d-block"
+          v-if="!isNewPasswordValid"
+        >
+          {{ $t('settingsSecurityZone.changeUserPasswordFeedbackLabel') }}
+        </div>
+        <div
+          id="validationNewPasswordFeedback"
+          class="invalid-feedback d-block"
+          v-if="!isPasswordMatch"
+        >
+          {{ $t('settingsSecurityZone.changeUserPasswordPasswordsDoNotMatchFeedbackLabel') }}
+        </div>
       <form @submit.prevent="submitChangeUserPasswordForm">
         <!-- password fields -->
         <label for="validationNewPassword"
@@ -100,7 +143,6 @@
       </form>
 
       <hr />
-<<<<<<< HEAD
       <!-- MFA Settings -->
       <h4>{{ $t('settingsSecurityZone.subtitleMFA') }}{{ $t('generalItems.betaTag') }}</h4>
       <div v-if="isMFALoading">
@@ -269,8 +311,6 @@
       </div>
 
       <hr />
-=======
->>>>>>> 1024522a
       <!-- user sessions list -->
       <h4>{{ $t('settingsSecurityZone.subtitleMySessions') }}</h4>
       <div v-if="isLoading">
@@ -291,19 +331,15 @@
   </div>
 </template>
 
-<<<<<<< HEAD
 <script setup>
 import { ref, computed, onMounted } from 'vue'
 import { useI18n } from 'vue-i18n'
 import Modal from 'bootstrap/js/src/modal'
-=======
-<script>
-import { ref, computed, onMounted } from 'vue'
-import { useI18n } from 'vue-i18n'
->>>>>>> 1024522a
 // Importing the services
 import { profile } from '@/services/profileService'
+import { profile } from '@/services/profileService'
 // Import Notivue push
+import { push } from 'notivue'
 import { push } from 'notivue'
 // Importing the components
 import UsersPasswordRequirementsComponent from '@/components/Settings/SettingsUsersZone/UsersPasswordRequirementsComponent.vue'
@@ -311,7 +347,6 @@
 import NoItemsFoundComponents from '@/components/GeneralComponents/NoItemsFoundComponents.vue'
 import UserSessionsListComponent from '@/components/Settings/SettingsUserSessionsZone/UserSessionsListComponent.vue'
 
-<<<<<<< HEAD
 const { t } = useI18n()
 const newPassword = ref('')
 const newPasswordRepeat = ref('')
@@ -476,104 +511,4 @@
   // Set the isLoading to false
   isLoading.value = false
 })
-=======
-export default {
-  components: {
-    UsersPasswordRequirementsComponent,
-    LoadingComponent,
-    NoItemsFoundComponents,
-    UserSessionsListComponent
-  },
-  setup() {
-    const { t } = useI18n()
-    const newPassword = ref('')
-    const newPasswordRepeat = ref('')
-    const regex =
-      /^(?=.*[A-Z])(?=.*\d)(?=.*[ !\"#$%&'()*+,\-./:;<=>?@[\\\]^_`{|}~])[A-Za-z\d !"#$%&'()*+,\-./:;<=>?@[\\\]^_`{|}~]{8,}$/
-    const isNewPasswordValid = computed(() => {
-      return regex.test(newPassword.value)
-    })
-    const isNewPasswordRepeatValid = computed(() => {
-      return regex.test(newPasswordRepeat.value)
-    })
-    const isPasswordMatch = computed(() => newPassword.value === newPasswordRepeat.value)
-    const userSessions = ref([])
-    const isLoading = ref(true)
-
-    const showNewPassword = ref(false)
-    const showNewPasswordRepeat = ref(false)
-
-    // Toggle visibility for new password
-    const toggleNewPasswordVisibility = () => {
-      showNewPassword.value = !showNewPassword.value
-    }
-
-    // Toggle visibility for repeated password
-    const toggleNewPasswordRepeatVisibility = () => {
-      showNewPasswordRepeat.value = !showNewPasswordRepeat.value
-    }
-
-    async function submitChangeUserPasswordForm() {
-      try {
-        if (isNewPasswordValid.value && isNewPasswordRepeatValid.value && isPasswordMatch.value) {
-          // Create the data object to send to the service.
-          const data = {
-            password: newPassword.value
-          }
-
-          // Call the service to edit the user password.
-          await profile.editProfilePassword(data)
-
-          // Show the success alert.
-          push.success(t('settingsSecurityZone.userChangePasswordSuccessMessage'))
-        }
-      } catch (error) {
-        // If there is an error, show the error alert.
-        push.error(`${t('settingsSecurityZone.userChangePasswordErrorMessage')} - ${error}`)
-      }
-    }
-
-    async function updateSessionListDeleted(sessionDeletedId) {
-      try {
-        // Delete session in the DB
-        await profile.deleteProfileSession(sessionDeletedId)
-
-        // Remove the session from the userSessions
-        userSessions.value = userSessions.value.filter((session) => session.id !== sessionDeletedId)
-
-        // Show the success alert.
-        push.success(t('settingsSecurityZone.successDeleteSession'))
-      } catch (error) {
-        // If there is an error, show the error alert.
-        push.error(`${t('settingsSecurityZone.errorDeleteSession')} - ${error}`)
-      }
-    }
-
-    onMounted(async () => {
-      // Fetch the user sessions
-      userSessions.value = await profile.getProfileSessions()
-
-      // Set the isLoading to false
-      isLoading.value = false
-    })
-
-    return {
-      t,
-      newPassword,
-      newPasswordRepeat,
-      isNewPasswordValid,
-      isNewPasswordRepeatValid,
-      isPasswordMatch,
-      submitChangeUserPasswordForm,
-      userSessions,
-      isLoading,
-      updateSessionListDeleted,
-      showNewPassword,
-      showNewPasswordRepeat,
-      toggleNewPasswordVisibility,
-      toggleNewPasswordRepeatVisibility
-    }
-  }
-}
->>>>>>> 1024522a
 </script>