--- conflicted
+++ resolved
@@ -3,34 +3,6 @@
     <form class="bg-body-tertiary rounded p-3 shadow-sm">
       <h4>{{ $t('settingsServerSettingsZoneComponent.defaultsTitle') }}</h4>
       <!-- Units -->
-<<<<<<< HEAD
-      <label>{{ $t('settingsServerSettingsZoneComponent.unitsLabel') }}</label>
-      <select class="form-select" name="serverSettingsUnits" v-model="units" required>
-        <option value="1">{{ $t('settingsServerSettingsZoneComponent.unitsMetric') }}</option>
-        <option value="2">{{ $t('settingsServerSettingsZoneComponent.unitsImperial') }}</option>
-      </select>
-      <!-- Currency -->
-      <label class="mt-1">{{ $t('settingsServerSettingsZoneComponent.currencyLabel') }}</label>
-      <select class="form-select" name="serverSettingsCurrency" v-model="currency" required>
-        <option value="1">{{ $t('generalItems.currencyEuro') }}</option>
-        <option value="2">{{ $t('generalItems.currencyDollar') }}</option>
-        <option value="3">{{ $t('generalItems.currencyPound') }}</option>
-      </select>
-      <!-- Num records per list -->
-      <label class="mt-1">{{ $t('settingsServerSettingsZoneComponent.numRecordsLabel') }}</label>
-      <select
-        class="form-select"
-        name="serverSettingsNumRecordsPerPage"
-        v-model="numRecordsPerPage"
-        required
-      >
-        <option value="5">5</option>
-        <option value="10">10</option>
-        <option value="25">25</option>
-        <option value="50">50</option>
-        <option value="100">100</option>
-      </select>
-=======
       <LoadingComponent v-if="isLoading" />
       <div v-else>
         <label>{{ $t('settingsServerSettingsZoneComponent.unitsLabel') }}</label>
@@ -116,62 +88,11 @@
           </option>
         </select>
       </div>
->>>>>>> 5b3d68b0
       <hr />
       <!-- Public shareable links -->
       <h4 class="mt-4">
         {{ $t('settingsServerSettingsZoneComponent.publicShareableLinksLabel') }}
       </h4>
-<<<<<<< HEAD
-      <label class="form-label" for="serverSettingsPublicShareableLinksEnabledSelect">{{
-        $t('settingsServerSettingsZoneComponent.publicShareableLinksEnabledLabel')
-      }}</label>
-      <select
-        class="form-select"
-        name="serverSettingsPublicShareableLinksEnabledSelect"
-        v-model="publicShareableLinks"
-        required
-      >
-        <option value="false">
-          {{ $t('settingsServerSettingsZoneComponent.publicShareableLinksFalse') }}
-        </option>
-        <option value="true">
-          {{ $t('settingsServerSettingsZoneComponent.publicShareableLinksTrue') }}
-        </option>
-      </select>
-      <div class="alert alert-warning mt-2" role="alert">
-        <font-awesome-icon :icon="['fas', 'triangle-exclamation']" />
-        <span class="ms-2">{{
-          $t(
-            'settingsServerSettingsZoneComponent.serverSettingsPublicShareableLinksEnabledWarningAlert'
-          )
-        }}</span>
-      </div>
-      <!-- Public shareable user info -->
-      <label class="form-label" for="serverSettingsPublicShareableLinksShowUserInfo">{{
-        $t('settingsServerSettingsZoneComponent.publicShareableLinksShowUserInfoLabel')
-      }}</label>
-      <select
-        class="form-select"
-        name="serverSettingsPublicShareableLinksShowUserInfo"
-        v-model="publicShareableLinksUserInfo"
-        required
-      >
-        <option value="false">
-          {{ $t('settingsServerSettingsZoneComponent.publicShareableLinksFalse') }}
-        </option>
-        <option value="true">
-          {{ $t('settingsServerSettingsZoneComponent.publicShareableLinksTrue') }}
-        </option>
-      </select>
-      <div class="alert alert-warning mt-2" role="alert">
-        <font-awesome-icon :icon="['fas', 'triangle-exclamation']" />
-        <span class="ms-2">{{
-          $t(
-            'settingsServerSettingsZoneComponent.serverSettingsPublicShareableLinksShowUserWarningAlert'
-          )
-        }}</span>
-=======
       <LoadingComponent v-if="isLoading" />
       <div v-else>
         <label class="form-label" for="serverSettingsPublicShareableLinksEnabledSelect">{{
@@ -223,61 +144,10 @@
             )
           }}</span>
         </div>
->>>>>>> 5b3d68b0
       </div>
       <hr />
       <!-- Login photo set -->
       <h4 class="mt-4">{{ $t('settingsServerSettingsZoneComponent.photosLabel') }}</h4>
-<<<<<<< HEAD
-      <div class="row">
-        <div class="col">
-          <label class="form-label" for="serverSettingsLoginPhotoLabel">{{
-            $t('settingsServerSettingsZoneComponent.loginPhotoLabel')
-          }}</label>
-          <!-- add login photo button -->
-          <a
-            class="w-100 btn btn-primary shadow-sm"
-            href="#"
-            role="button"
-            data-bs-toggle="modal"
-            data-bs-target="#addLoginPhotoModal"
-            v-if="!loginPhotoSet"
-          >
-            {{ $t('settingsServerSettingsZoneComponent.buttonAddPhoto') }}
-          </a>
-
-          <!-- Delete login photo section -->
-          <a
-            class="w-100 btn btn-danger"
-            href="#"
-            role="button"
-            data-bs-toggle="modal"
-            data-bs-target="#deleteLoginPhotoModal"
-            v-else
-            >{{ $t('settingsServerSettingsZoneComponent.buttonDeleteLoginPhoto') }}</a
-          >
-
-          <!-- Modal add login photo -->
-          <ModalComponentUploadFile
-            modalId="addLoginPhotoModal"
-            :title="$t('settingsServerSettingsZoneComponent.loginPhotoLabel')"
-            :fileFieldLabel="$t('settingsServerSettingsZoneComponent.logonPhotoAddLabel')"
-            filesAccepted=".png"
-            actionButtonType="success"
-            :actionButtonText="$t('settingsServerSettingsZoneComponent.loginPhotoLabel')"
-            @fileToEmitAction="submitUploadFileForm"
-          />
-
-          <!-- Modal delete login photo -->
-          <ModalComponent
-            modalId="deleteLoginPhotoModal"
-            :title="t('settingsServerSettingsZoneComponent.buttonDeleteLoginPhoto')"
-            :body="`${t('settingsServerSettingsZoneComponent.modalDeleteLoginPhotoBody')}`"
-            actionButtonType="danger"
-            :actionButtonText="t('settingsServerSettingsZoneComponent.buttonDeleteLoginPhoto')"
-            @submitAction="submitDeleteLoginPhoto"
-          />
-=======
       <LoadingComponent v-if="isLoading" />
       <div v-else>
         <div class="row">
@@ -329,7 +199,6 @@
               @submitAction="submitDeleteLoginPhoto"
             />
           </div>
->>>>>>> 5b3d68b0
         </div>
       </div>
     </form>
@@ -424,10 +293,6 @@
   }
 }
 
-<<<<<<< HEAD
-watch(
-  [units, currency, numRecordsPerPage, publicShareableLinks, publicShareableLinksUserInfo],
-=======
 onMounted(async () => {
   try {
     const settings = await serverSettings.getServerSettings()
@@ -463,7 +328,6 @@
     adminApproval,
     emailConfirmation
   ],
->>>>>>> 5b3d68b0
   async () => {
     await updateServerSettings()
   },
