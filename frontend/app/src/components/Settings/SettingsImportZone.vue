--- conflicted
+++ resolved
@@ -41,7 +41,6 @@
             </div>
           </div>
           <div class="d-flex align-items-center">
-<<<<<<< HEAD
             <!-- import bikes button -->
             <a 
               href="#" 
@@ -57,11 +56,6 @@
               class="btn btn-primary" 
               role="button" 
               @click="submitStravaShoesImport">{{ $t("settingsImportZone.stravaGearImportButtonShoes") }}
-=======
-            <!-- import button -->
-            <a href="#" class="btn btn-primary" role="button" @click="submitStravaBikesImport"
-              >{{ $t('settingsImportZone.stravaGearImportbuttonBikes') }}
->>>>>>> a72715a8
             </a>
           </div>
         </li>
