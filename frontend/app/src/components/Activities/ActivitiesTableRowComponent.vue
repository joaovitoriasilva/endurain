<template>
    <td>
        <font-awesome-icon :icon="getIcon(activity.activity_type)"/>
    </td>
    <td>
        <router-link :to="{ name: 'activity', params: { id: activity.id } }" class="link-body-emphasis link-underline-opacity-0 link-underline-opacity-100-hover">
            {{ activity.name }}
        </router-link>
    </td>
    <td>{{ formatLocation(activity) }}</td>
    <td class="d-none d-md-table-cell">{{ formatDateTime(activity.start_time) }}</td>
    <td class="d-none d-md-table-cell">{{ formatDuration(activity.total_timer_time) }}</td>
    <td class="d-none d-md-table-cell">{{ formatDistance(activity, authStore.user.units) }}</td>
    <td class="d-none d-md-table-cell">
        <span v-if="activityTypeIsRunning(activity) || activityTypeIsSwimming(activity) || activity.activity_type === 11 || activity.activity_type === 12 || activity.activity_type === 13">
            {{ formatPace(activity, authStore.user.units) }}
        </span>
        <span v-else-if="activityTypeIsCycling(activity)">
            {{ formatAverageSpeed(activity, authStore.user.units) }}
        </span>
        <span v-else>
            {{ $t('generalItems.labelNotApplicable') }}
        </span>
    </td>
    <td class="d-none d-md-table-cell">{{ formatCalories(activity.calories) }}</td>
    <td class="d-none d-md-table-cell">{{ formatElevation(activity.elevation_gain, authStore.user.units) }}</td>
    <td class="d-none d-md-table-cell">{{ formatHr(activity.average_hr) }}</td>
</template>

<script setup>
import { useI18n } from "vue-i18n";
// Importing the stores
import { useAuthStore } from "@/stores/authStore";
// Importing the utils
import {
	formatDuration,
	formatDateTime,
	formatDistance,
	formatElevation,
	formatPace,
	formatHr,
	formatCalories,
	getIcon,
	formatLocation,
    formatAverageSpeed,
    activityTypeIsCycling,
    activityTypeIsRunning,
    activityTypeIsSwimming,
} from "@/utils/activityUtils";

// Define props
const props = defineProps({
    activity: {
        type: Object,
        required: true,
    }
});

<<<<<<< HEAD
const { t } = useI18n();
const authStore = useAuthStore();
=======
		return {
            formatDuration,
            formatDateTime,
            formatDistance,
            formatElevation,
            formatPace,
            formatHr,
            formatCalories,
            getIcon,
            formatLocation,
            formatAverageSpeed,
			t,
			authStore,
            activityTypeIsCycling,
		};
	},
};
>>>>>>> 878f9eba
</script><|MERGE_RESOLUTION|>--- conflicted
+++ resolved
@@ -28,7 +28,6 @@
 </template>
 
 <script setup>
-import { useI18n } from "vue-i18n";
 // Importing the stores
 import { useAuthStore } from "@/stores/authStore";
 // Importing the utils
@@ -56,26 +55,5 @@
     }
 });
 
-<<<<<<< HEAD
-const { t } = useI18n();
 const authStore = useAuthStore();
-=======
-		return {
-            formatDuration,
-            formatDateTime,
-            formatDistance,
-            formatElevation,
-            formatPace,
-            formatHr,
-            formatCalories,
-            getIcon,
-            formatLocation,
-            formatAverageSpeed,
-			t,
-			authStore,
-            activityTypeIsCycling,
-		};
-	},
-};
->>>>>>> 878f9eba
 </script>