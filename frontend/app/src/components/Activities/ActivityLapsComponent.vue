--- conflicted
+++ resolved
@@ -7,11 +7,7 @@
                     <th v-if="hasIntensity">{{ $t("activityLapsComponent.labelLapIntensity") }}</th>
                     <th>{{ $t("activityLapsComponent.labelLapDistance") }}</th>
                     <th>{{ $t("activityLapsComponent.labelLapTime") }}</th>
-<<<<<<< HEAD
-                    <th v-if="activity.activity_type === 4 || activity.activity_type === 5 || activity.activity_type === 6 || activity.activity_type === 7 || activity.activity_type === 27 || activity.activity_type === 28">{{ $t("activityLapsComponent.labelLapSpeed") }}</th>
-=======
                     <th v-if="activityTypeIsCycling(activity)">{{ $t("activityLapsComponent.labelLapSpeed") }}</th>
->>>>>>> 6e42b6e6
                     <th v-else>{{ $t("activityLapsComponent.labelLapPace") }}</th>
                     <!-- Do not show elevation for swimming activities -->
                     <th v-if="!activityTypeIsSwimming(activity)">{{ $t("activityLapsComponent.labelLapElevation") }}</th>
@@ -26,11 +22,7 @@
                     <td v-if="hasIntensity">{{ lap.intensity ?? $t("generalItems.labelNoData") }}</td>
                     <td>{{ lap.formattedDistance }}</td>
                     <td>{{ lap.lapSecondsToMinutes }}</td>
-<<<<<<< HEAD
-                    <td v-if="activity.activity_type === 4 || activity.activity_type === 5 || activity.activity_type === 6 || activity.activity_type === 7 || activity.activity_type === 27 || activity.activity_type === 28">{{ lap.formattedSpeedFull }}</td>
-=======
                     <td v-if="activityTypeIsCycling(activity)">{{ lap.formattedSpeedFull }}</td>
->>>>>>> 6e42b6e6
                     <td v-else>{{ lap.formattedPaceFull }}</td>
 					<td v-if="!activityTypeIsSwimming(activity)">{{ lap.formattedElevationFull }}</td>
                     <td v-if="activityTypeIsSwimming(activity)">{{ lap.avg_cadence }}</td>
@@ -52,11 +44,7 @@
             <thead>
                 <tr>
                     <th scope="col" style="width: 5%;">#</th>
-<<<<<<< HEAD
-                    <th scope="col" style="width: 15%;" v-if="activity.activity_type === 4 || activity.activity_type === 5 || activity.activity_type === 6 || activity.activity_type === 7 || activity.activity_type === 27 || activity.activity_type === 28">{{ $t("activityLapsComponent.labelLapSpeed") }}</th>
-=======
                     <th scope="col" style="width: 15%;" v-if="activityTypeIsCycling(activity)">{{ $t("activityLapsComponent.labelLapSpeed") }}</th>
->>>>>>> 6e42b6e6
                     <th scope="col" style="width: 15%;" v-else>{{ $t("activityLapsComponent.labelLapPace") }}</th>
                     <th scope="col" style="width: auto;">&nbsp;</th>
                     <th scope="col" style="width: 10%;" v-if="!activityTypeIsSwimming(activity) && activity !== 13">{{ $t("activityLapsComponent.labelLapElev") }}</th>
@@ -67,11 +55,7 @@
             <tbody>
                 <tr v-for="(lap, index) in normalizedLaps" :key="index">
                     <td>{{ index + 1 }}</td>
-<<<<<<< HEAD
-                    <td v-if="activity.activity_type === 4 || activity.activity_type === 5 || activity.activity_type === 6 || activity.activity_type === 7 || activity.activity_type === 27 || activity.activity_type === 28">{{ lap.formattedSpeed }}</td>
-=======
                     <td v-if="activityTypeIsCycling(activity)">{{ lap.formattedSpeed }}</td>
->>>>>>> 6e42b6e6
                     <td v-else>{{ lap.formattedPace }}</td>
                     <td>
                         <div class="progress" role="progressbar" aria-label="Basic example" aria-valuenow="0" aria-valuemin="0" aria-valuemax="100">
