--- conflicted
+++ resolved
@@ -237,11 +237,7 @@
 import { push } from "notivue";
 // Import the utils
 import { getHrBarChartData } from "@/utils/chartUtils";
-<<<<<<< HEAD
-import { formatPaceMetric, formatPaceImperial, formatPaceSwimMetric, formatPaceSwimImperial, formatAverageSpeedMetric, formatAverageSpeedImperial, activityTypeIsSwimming } from "@/utils/activityUtils";
-=======
 import { formatPaceMetric, formatPaceImperial, formatPaceSwimMetric, formatPaceSwimImperial, formatAverageSpeedMetric, formatAverageSpeedImperial, activityTypeIsCycling, activityTypeNotCycling, activityTypeIsSwimming } from "@/utils/activityUtils";
->>>>>>> 6e42b6e6
 import { formatSecondsToMinutes } from "@/utils/dateTimeUtils";
 import {
     metersToFeet,
@@ -288,17 +284,7 @@
 const velPresent = ref(false);
 const pacePresent = ref(false);
 const formattedPace = ref(null);
-<<<<<<< HEAD
-const hrZones = ref({
-    zone_1: {},
-    zone_2: {},
-    zone_3: {},
-    zone_4: {},
-    zone_5: {},
-});
-=======
 const hrZones = ref({});
->>>>>>> 6e42b6e6
 
 onMounted(async () => {
     try {
@@ -307,11 +293,8 @@
             for (let i = 0; i < props.activityActivityStreams.length; i++) {
                 if (props.activityActivityStreams[i].stream_type === 1) {
                     hrPresent.value = true;
-<<<<<<< HEAD
-=======
 					// If HR zones are present, add them to the hrZones object
                     hrZones.value = props.activityActivityStreams.find(stream => stream.hr_zone_percentages).hr_zone_percentages || {};
->>>>>>> 6e42b6e6
                 }
                 if (props.activityActivityStreams[i].stream_type === 2) {
                     powerPresent.value = true;
@@ -324,44 +307,19 @@
                 }
                 if (props.activityActivityStreams[i].stream_type === 5) {
                     if (
-<<<<<<< HEAD
-                        props.activity.activity_type === 4 ||
-                        props.activity.activity_type === 5 ||
-                        props.activity.activity_type === 6 ||
-                        props.activity.activity_type === 7 ||
-                        props.activity.activity_type === 27 ||
-                        props.activity.activity_type === 28
-=======
                         activityTypeIsCycling(props.activity)
->>>>>>> 6e42b6e6
                     ) {
                         velPresent.value = true;
                     }
                 }
                 if (props.activityActivityStreams[i].stream_type === 6) {
                     if (
-<<<<<<< HEAD
-                        props.activity.activity_type !== 4 &&
-                        props.activity.activity_type !== 5 &&
-                        props.activity.activity_type !== 6 &&
-                        props.activity.activity_type !== 7 &&
-                        props.activity.activity_type !== 27 &&
-                        props.activity.activity_type !== 28
-=======
                         activityTypeNotCycling(props.activity)
->>>>>>> 6e42b6e6
                     ) {
                         pacePresent.value = true;
                     }
                 }
             }
-<<<<<<< HEAD
-            hrZones.value = props.activityActivityStreams.find(stream => stream.hr_zone_percentages).hr_zone_percentages || {};
-            if (Object.keys(hrZones.value).length > 0) {
-                hrPresent.value = true;
-            }
-=======
->>>>>>> 6e42b6e6
         }
     } catch (error) {
         // If there is an error, set the error message and show the error alert.
