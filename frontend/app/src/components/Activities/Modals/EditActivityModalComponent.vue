<template>
    <!-- Modal edit activity -->
    <div class="modal fade" id="editActivityModal" tabindex="-1" aria-labelledby="editActivityModalComponent"
        aria-hidden="true">
        <div class="modal-dialog">
            <div class="modal-content">
                <div class="modal-header">
                    <h1 class="modal-title fs-5" id="editActivityModal">{{
                        $t("editActivityModalComponent.modalEditActivityTitle") }}</h1>
                    <button type="button" class="btn-close" data-bs-dismiss="modal" aria-label="Close"></button>
                </div>
                <form @submit.prevent="submitEditActivityForm">
                    <div class="modal-body">
                        <!-- name fields -->
                        <label for="activityNameEdit"><b>* {{
                            $t("editActivityModalComponent.modalEditActivityNameLabel") }}</b></label>
                        <input class="form-control" type="text" name="activityNameEdit"
                            :placeholder='$t("editActivityModalComponent.modalEditActivityNamePlaceholder")'
                            maxlength="45" v-model="editActivityName" required>
                        <!-- description fields -->
                        <label for="activityDescriptionEdit"><b>{{
                            $t("editActivityModalComponent.modalEditActivityDescriptionLabel") }}</b></label>
                        <input class="form-control" type="text" name="activityDescriptionEdit"
                            :placeholder='$t("editActivityModalComponent.modalEditActivityDescriptionPlaceholder")'
                            maxlength="2500" v-model="editActivityDescription">
                        <!-- type fields -->
                        <label for="activityTypeEdit"><b>* {{
                            $t("editActivityModalComponent.modalEditActivityTypeLabel") }}</b></label>
                        <select class="form-select" name="activityTypeEdit" v-model="editActivityType" required>
                            <option value="1">{{ $t("editActivityModalComponent.modalEditActivityTypeOption1") }}
                            </option>
                            <option value="2">{{ $t("editActivityModalComponent.modalEditActivityTypeOption2") }}
                            </option>
                            <option value="3">{{ $t("editActivityModalComponent.modalEditActivityTypeOption3") }}
                            </option>
                            <hr>
                            <option value="4">{{ $t("editActivityModalComponent.modalEditActivityTypeOption4") }}
                            </option>
                            <option value="5">{{ $t("editActivityModalComponent.modalEditActivityTypeOption5") }}
                            </option>
                            <option value="6">{{ $t("editActivityModalComponent.modalEditActivityTypeOption6") }}
                            </option>
                            <option value="27">{{ $t("editActivityModalComponent.modalEditActivityTypeOption27") }}
                            </option>
<<<<<<< HEAD
=======
                            <option value="29">{{ $t("editActivityModalComponent.modalEditActivityTypeOption29") }}
                            </option>
>>>>>>> 6e42b6e6
                            <option value="7">{{ $t("editActivityModalComponent.modalEditActivityTypeOption7") }}
                            </option>
                            <option value="28">{{ $t("editActivityModalComponent.modalEditActivityTypeOption28") }}
                            </option>
                            <hr>
                            <option value="8">{{ $t("editActivityModalComponent.modalEditActivityTypeOption8") }}
                            </option>
                            <option value="9">{{ $t("editActivityModalComponent.modalEditActivityTypeOption9") }}
                            </option>
                            <hr>
                            <option value="18">{{ $t("editActivityModalComponent.modalEditActivityTypeOption18") }}
                            </option>
                            <hr>
                            <option value="10">{{ $t("editActivityModalComponent.modalEditActivityTypeOption10") }}
                            </option>
                            <option value="19">{{ $t("editActivityModalComponent.modalEditActivityTypeOption19") }}
                            </option>
                            <option value="20">{{ $t("editActivityModalComponent.modalEditActivityTypeOption20") }}
                            </option>
                            <hr>
                            <option value="11">{{ $t("editActivityModalComponent.modalEditActivityTypeOption11") }}
                            </option>
                            <option value="12">{{ $t("editActivityModalComponent.modalEditActivityTypeOption12") }}
                            </option>
                            <hr>
                            <option value="13">{{ $t("editActivityModalComponent.modalEditActivityTypeOption13") }}
                            </option>
                            <hr>
                            <option value="14">{{ $t("editActivityModalComponent.modalEditActivityTypeOption14") }}
                            </option>
                            <hr>
                            <option value="15">{{ $t("editActivityModalComponent.modalEditActivityTypeOption15") }}
                            </option>
                            <option value="16">{{ $t("editActivityModalComponent.modalEditActivityTypeOption16") }}
                            </option>
                            <option value="17">{{ $t("editActivityModalComponent.modalEditActivityTypeOption17") }}
                            </option>
                            <hr>
                            <option value="21">{{ $t("editActivityModalComponent.modalEditActivityTypeOption21") }}
                            </option>
                            <option value="22">{{ $t("editActivityModalComponent.modalEditActivityTypeOption22") }}
                            </option>
                            <option value="23">{{ $t("editActivityModalComponent.modalEditActivityTypeOption23") }}
                            </option>
                            <option value="24">{{ $t("editActivityModalComponent.modalEditActivityTypeOption24") }}
                            </option>
                            <option value="25">{{ $t("editActivityModalComponent.modalEditActivityTypeOption25") }}
                            </option>
                            <option value="26">{{ $t("editActivityModalComponent.modalEditActivityTypeOption26") }}
                            </option>
                        </select>
                        <!-- visibility fields -->
                        <label for="activityVisibilityEdit"><b>* {{
                            $t("editActivityModalComponent.modalEditActivityVisibilityLabel") }}</b></label>
                        <select class="form-select" name="activityVisibilityEdit" v-model="editActivityVisibility"
                            required>
                            <option value="0">{{ $t("editActivityModalComponent.modalEditActivityVisibilityOption0") }}
                            </option>
                            <option value="1">{{ $t("editActivityModalComponent.modalEditActivityVisibilityOption1") }}
                            </option>
                            <option value="2">{{ $t("editActivityModalComponent.modalEditActivityVisibilityOption2") }}
                            </option>
                        </select>
                        <!-- hide start time fields -->
                        <label for="activityHideStartTimeEdit"><b>* {{
                            $t("editActivityModalComponent.modalEditActivityHideStartTimeLabel") }}</b></label>
                        <select class="form-select" name="activityHideStartTimeEdit" v-model="editActivityHideStartTime"
                            required>
                            <option :value="true">{{ $t("generalItems.yes") }}</option>
                            <option :value="false">{{ $t("generalItems.no") }}</option>
                        </select>
                        <!-- hide location fields -->
                        <label for="activityHideLocationEdit"><b>* {{
                            $t("editActivityModalComponent.modalEditActivityHideLocationLabel") }}</b></label>
                        <select class="form-select" name="activityHideLocationEdit" v-model="editActivityHideLocation"
                            required>
                            <option :value="true">{{ $t("generalItems.yes") }}</option>
                            <option :value="false">{{ $t("generalItems.no") }}</option>
                        </select>
                        <!-- hide map fields -->
                        <label for="activityHideMapEdit"><b>* {{
                            $t("editActivityModalComponent.modalEditActivityHideMapLabel") }}</b></label>
                        <select class="form-select" name="activityHideMapEdit" v-model="editActivityHideMap" required>
                            <option :value="true">{{ $t("generalItems.yes") }}</option>
                            <option :value="false">{{ $t("generalItems.no") }}</option>
                        </select>
                        <!-- hide HR fields -->
                        <label for="activityHideHrEdit"><b>* {{
                            $t("editActivityModalComponent.modalEditActivityHideHrLabel") }}</b></label>
                        <select class="form-select" name="activityHideHrEdit" v-model="editActivityHideHr" required>
                            <option :value="true">{{ $t("generalItems.yes") }}</option>
                            <option :value="false">{{ $t("generalItems.no") }}</option>
                        </select>
                        <!-- hide power fields -->
                        <label for="activityHidePowerEdit"><b>* {{
                            $t("editActivityModalComponent.modalEditActivityHidePowerLabel") }}</b></label>
                        <select class="form-select" name="activityHidePowerEdit" v-model="editActivityHidePower"
                            required>
                            <option :value="true">{{ $t("generalItems.yes") }}</option>
                            <option :value="false">{{ $t("generalItems.no") }}</option>
                        </select>
                        <!-- hide cadence fields -->
                        <label for="activityHideCadenceEdit"><b>* {{
                            $t("editActivityModalComponent.modalEditActivityHideCadenceLabel") }}</b></label>
                        <select class="form-select" name="activityHideCadenceEdit" v-model="editActivityHideCadence"
                            required>
                            <option :value="true">{{ $t("generalItems.yes") }}</option>
                            <option :value="false">{{ $t("generalItems.no") }}</option>
                        </select>
                        <!-- hide elevation fields -->
                        <div v-if="!activityTypeIsSwimming(activity)">
                            <label for="activityHideElevationEdit"><b>* {{
                                $t("editActivityModalComponent.modalEditActivityHideElevationLabel") }}</b></label>
                            <select class="form-select" name="activityHideElevationEdit" v-model="editActivityHideElevation"
                                required>
                                <option :value="true">{{ $t("generalItems.yes") }}</option>
                                <option :value="false">{{ $t("generalItems.no") }}</option>
                            </select>
                        </div>
                        <!-- hide speed fields -->
                        <div v-if="activityTypeIsCycling(activity)">
                            <label for="activityHideSpeedEdit"><b>* {{
                                $t("editActivityModalComponent.modalEditActivityHideSpeedLabel") }}</b></label>
                            <select class="form-select" name="activityHideSpeedEdit" v-model="editActivityHideSpeed"
                                required>
                                <option :value="true">{{ $t("generalItems.yes") }}</option>
                                <option :value="false">{{ $t("generalItems.no") }}</option>
                            </select>
                        </div>
                        <!-- hide pace fields -->
                        <div v-if="activityTypeIsRunning(activity) || activityTypeIsWalking(activity) || activityTypeIsSwimming(activity)">
                            <label for="activityHidePaceEdit"><b>* {{
                                $t("editActivityModalComponent.modalEditActivityHidePaceLabel") }}</b></label>
                            <select class="form-select" name="activityHidePaceEdit" v-model="editActivityHidePace"
                                required>
                                <option :value="true">{{ $t("generalItems.yes") }}</option>
                                <option :value="false">{{ $t("generalItems.no") }}</option>
                            </select>
                        </div>
                        <!-- hide laps fields -->
                        <label for="activityHideLapsEdit"><b>* {{
                            $t("editActivityModalComponent.modalEditActivityHideLapsLabel") }}</b></label>
                        <select class="form-select" name="activityHideLapsEdit" v-model="editActivityHideLaps"
                            required>
                            <option :value="true">{{ $t("generalItems.yes") }}</option>
                            <option :value="false">{{ $t("generalItems.no") }}</option>
                        </select>
                        <!-- hide workout sets/steps fields -->
                        <label for="activityHideWorkoutSetsStepsEdit"><b>* {{
                            $t("editActivityModalComponent.modalEditActivityHideWorkoutSetsStepsLabel") }}</b></label>
                        <select class="form-select" name="activityHideWorkoutSetsStepsEdit" v-model="editActivityHideWorkoutSetsSteps"
                            required>
                            <option :value="true">{{ $t("generalItems.yes") }}</option>
                            <option :value="false">{{ $t("generalItems.no") }}</option>
                        </select>
                        <!-- hide gear fields -->
                        <label for="activityHideGearEdit"><b>* {{
                            $t("editActivityModalComponent.modalEditActivityHideGearLabel") }}</b></label>
                        <select class="form-select" name="activityHideGearEdit" v-model="editActivityHideGear"
                            required>
                            <option :value="true">{{ $t("generalItems.yes") }}</option>
                            <option :value="false">{{ $t("generalItems.no") }}</option>
                        </select>
                        <p>* {{ $t("generalItems.requiredField") }}</p>
                    </div>
                    <div class="modal-footer">
                        <button type="button" class="btn btn-secondary" data-bs-dismiss="modal">{{
                            $t("generalItems.buttonClose") }}</button>
                        <button type="submit" class="btn btn-success" data-bs-dismiss="modal">{{
                            $t("editActivityModalComponent.modalEditActivityTitle") }}</button>
                    </div>
                </form>
            </div>
        </div>
    </div>
</template>

<script setup>
import { ref } from "vue";
import { useI18n } from "vue-i18n";
// Import Notivue push
import { push } from "notivue";
// Importing the services
import { activities } from "@/services/activitiesService";
// Importing the utils
import { activityTypeIsRunning, activityTypeIsCycling, activityTypeIsWalking, activityTypeIsSwimming } from "@/utils/activityUtils";

// Define props
const props = defineProps({
    activity: {
        type: Object,
        required: true,
    },
});

// Define emits
const emit = defineEmits(["activityEditedFields"]);

// Setup
const { t } = useI18n();
const editActivityDescription = ref(props.activity.description);
const editActivityName = ref(props.activity.name);
const editActivityType = ref(props.activity.activity_type);
const editActivityVisibility = ref(props.activity.visibility);
const editActivityHideStartTime = ref(props.activity.hide_start_time);
const editActivityHideLocation = ref(props.activity.hide_location);
const editActivityHideMap = ref(props.activity.hide_map);
const editActivityHideHr = ref(props.activity.hide_hr);
const editActivityHidePower = ref(props.activity.hide_power);
const editActivityHideCadence = ref(props.activity.hide_cadence);
const editActivityHideElevation = ref(props.activity.hide_elevation);
const editActivityHideSpeed = ref(props.activity.hide_speed);
const editActivityHidePace = ref(props.activity.hide_pace);
const editActivityHideLaps = ref(props.activity.hide_laps);
const editActivityHideWorkoutSetsSteps = ref(props.activity.hide_workout_sets_steps);
const editActivityHideGear = ref(props.activity.hide_gear);

async function submitEditActivityForm() {
    try {
        const data = {
            id: props.activity.id,
            description: editActivityDescription.value,
            name: editActivityName.value,
            activity_type: editActivityType.value,
            visibility: editActivityVisibility.value,
            hide_start_time: editActivityHideStartTime.value,
            hide_location: editActivityHideLocation.value,
            hide_map: editActivityHideMap.value,
            hide_hr: editActivityHideHr.value,
            hide_power: editActivityHidePower.value,
            hide_cadence: editActivityHideCadence.value,
            hide_elevation: editActivityHideElevation.value,
            hide_speed: editActivityHideSpeed.value,
            hide_pace: editActivityHidePace.value,
            hide_laps: editActivityHideLaps.value,
            hide_workout_sets_steps: editActivityHideWorkoutSetsSteps.value,
            hide_gear: editActivityHideGear.value,
        };

        // Call the service to edit the activity
        await activities.editActivity(data);

        // show success toast
        push.success(t("editActivityModalComponent.successActivityEdit"));

        // Emit the activityEditedFields event to the parent component
        emit("activityEditedFields", data);
    } catch (error) {
        // If there is an error, set the error message and show the error alert.
        push.error(
            `${t("editActivityModalComponent.errorActivityEdit")} - ${error}`,
        );
    }
}
</script><|MERGE_RESOLUTION|>--- conflicted
+++ resolved
@@ -42,11 +42,8 @@
                             </option>
                             <option value="27">{{ $t("editActivityModalComponent.modalEditActivityTypeOption27") }}
                             </option>
-<<<<<<< HEAD
-=======
                             <option value="29">{{ $t("editActivityModalComponent.modalEditActivityTypeOption29") }}
                             </option>
->>>>>>> 6e42b6e6
                             <option value="7">{{ $t("editActivityModalComponent.modalEditActivityTypeOption7") }}
                             </option>
                             <option value="28">{{ $t("editActivityModalComponent.modalEditActivityTypeOption28") }}
