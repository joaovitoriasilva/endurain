--- conflicted
+++ resolved
@@ -93,11 +93,7 @@
 import ActivityStreamsLineChartComponent from "@/components/Activities/ActivityStreamsLineChartComponent.vue";
 import ActivityWorkoutStepsComponent from "@/components/Activities/ActivityWorkoutStepsComponent.vue";
 import BarChartComponent from '@/components/GeneralComponents/BarChartComponent.vue';
-<<<<<<< HEAD
-import { activityTypeIsSwimming } from "@/utils/activityUtils";
-=======
 import { activityTypeIsCycling, activityTypeNotCycling, activityTypeIsSwimming } from "@/utils/activityUtils";
->>>>>>> 6e42b6e6
 // Import Notivue push
 import { push } from "notivue";
 // Import the utils
@@ -147,17 +143,7 @@
 const cadPresent = ref(false);
 const velPresent = ref(false);
 const pacePresent = ref(false);
-<<<<<<< HEAD
-const hrZones = ref({
-	zone_1: {},
-	zone_2: {},
-	zone_3: {},
-	zone_4: {},
-	zone_5: {},
-});
-=======
 const hrZones = ref({});
->>>>>>> 6e42b6e6
 
 // Methods
 function selectGraph(type) {
@@ -203,16 +189,7 @@
 				if (element.stream_type === 5) {
 					velPresent.value = true;
 					if (
-<<<<<<< HEAD
-						props.activity.activity_type === 4 ||
-						props.activity.activity_type === 5 ||
-						props.activity.activity_type === 6 ||
-						props.activity.activity_type === 7 ||
-						props.activity.activity_type === 27 ||
-						props.activity.activity_type === 28
-=======
 						activityTypeIsCycling(props.activity)
->>>>>>> 6e42b6e6
 					) {
 						graphItems.value.push({ type: "vel", label: `${t("activityMandAbovePillsComponent.labelGraphVelocity")}` });
 					}
@@ -220,16 +197,7 @@
 				if (element.stream_type === 6) {
 					pacePresent.value = true;
 					if (
-<<<<<<< HEAD
-						props.activity.activity_type !== 4 &&
-						props.activity.activity_type !== 5 &&
-						props.activity.activity_type !== 6 &&
-						props.activity.activity_type !== 7 &&
-						props.activity.activity_type !== 27 &&
-						props.activity.activity_type !== 28
-=======
 						activityTypeNotCycling(props.activity)
->>>>>>> 6e42b6e6
 					) {
 						graphItems.value.push({ type: "pace", label: `${t("activityMandAbovePillsComponent.labelGraphPace")}` });
 					}
