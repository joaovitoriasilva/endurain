import { defineStore } from 'pinia';

import { API_URL } from "@/utils/serviceUtils";
// Importing the services for the login
import { session } from '@/services/sessionService';

export const useAuthStore = defineStore('auth', {
    state: () => ({
        user: {
            id: null,
            name: '',
            username: '',
            email: '',
            city: null,
            birthdate: null,
            preferred_language: '',
            gender: null,
            units: null,
            height: null,
            access_type: null,
            photo_path: '',
            is_active: null,
<<<<<<< HEAD
            currency: null,
=======
            first_day_of_week: 0,
>>>>>>> a54bc506
            is_strava_linked: null,
            is_garminconnect_linked: null,
            default_activity_visibility: 0,
            hide_activity_start_time: false,
            hide_activity_location: false,
            hide_activity_map: false,
            hide_activity_hr: false,
            hide_activity_power: false,
            hide_activity_cadence: false,
            hide_activity_elevation: false,
            hide_activity_speed: false,
            hide_activity_pace: false,
            hide_activity_laps: false,
            hide_activity_workout_sets_steps: false,
            hide_activity_gear: false,
        },
        isAuthenticated: false,
        user_websocket: null,
        session_id: '',
    }),
    actions: {
        async logoutUser(router = null, locale = null) {
            try {
                await session.logoutUser();
            } catch (error) {
                console.error('Error during logout:', error);
            } finally {
                // Always clear the user data after attempting to logout
                this.clearUser(locale);

                // Check if router is not null before trying to navigate
                if (router) {
                    try {
                        await router.push('/login?logoutSuccess=true');
                    } catch (navigationError) {
                        console.error('Navigation error:', navigationError);
                    }
                }
            }
        },
        setUser(userData, session_id, locale) {
            this.user = userData;
            localStorage.setItem('user', JSON.stringify(this.user));
            localStorage.setItem('session_id', session_id);
            this.isAuthenticated = true;
            this.setUserWebsocket();
            this.session_id = session_id;
            
            this.setLocale(this.user.preferred_language, locale);
        },
        clearUser(locale) {
            this.isAuthenticated = false;
            this.user = {
                id: null,
                name: '',
                username: '',
                email: '',
                city: null,
                birthdate: null,
                preferred_language: '',
                gender: null,
                units: null,
                height: null,
                access_type: null,
                photo_path: '',
                is_active: null,
<<<<<<< HEAD
                currency: null,
=======
                first_day_of_week: 0,
>>>>>>> a54bc506
                is_strava_linked: null,
                is_garminconnect_linked: null,
                default_activity_visibility: 0,
                hide_activity_start_time: false,
                hide_activity_location: false,
                hide_activity_map: false,
                hide_activity_hr: false,
                hide_activity_power: false,
                hide_activity_cadence: false,
                hide_activity_elevation: false,
                hide_activity_speed: false,
                hide_activity_pace: false,
                hide_activity_laps: false,
                hide_activity_workout_sets_steps: false,
                hide_activity_gear: false,
            };
            if (this.user_websocket && this.user_websocket.readyState === WebSocket.OPEN) {
                this.user_websocket.close();
            }
            this.user_websocket = null;
            this.session_id = '';
            localStorage.removeItem('user');
            localStorage.removeItem('session_id');

            this.setLocale('us', locale);
        },
        loadUserFromStorage(locale) {
            const storedUser = localStorage.getItem('user');
            if (storedUser) {
                this.user = JSON.parse(storedUser);
                this.isAuthenticated = true;
                this.setLocale(this.user.preferred_language, locale);
                this.setUserWebsocket();
                this.session_id = localStorage.getItem('session_id');
            }
        },
        setPreferredLanguage(language, locale) {
            this.user.preferred_language = language;
            localStorage.setItem('user', JSON.stringify(this.user));

            this.setLocale(language, locale);
        },
        setLocale(language, locale) {
            if (locale) {
                locale.value = language;
            }
            localStorage.setItem('lang', language);
        },
        setUserWebsocket() {
            const urlSplit = API_URL.split("://");
            const protocol = urlSplit[0] === ('http') ? 'ws' : 'wss';
            const websocketURL = `${protocol}://${urlSplit[1]}ws/${this.user.id}`;
            try {
                this.user_websocket = new WebSocket(websocketURL);
                this.user_websocket.onopen = () => {
                    console.log(`WebSocket connection established using ${websocketURL}.`);
                };
                this.user_websocket.onerror = (error) => {
                    console.error('WebSocket error:', error);
                };
                this.user_websocket.onclose = (event) => {
                    console.log('WebSocket connection closed:', event.reason);
                };
            } catch (error) {
                console.error('Failed to initialize WebSocket:', error);
            }
        },
    }
});<|MERGE_RESOLUTION|>--- conflicted
+++ resolved
@@ -20,11 +20,8 @@
             access_type: null,
             photo_path: '',
             is_active: null,
-<<<<<<< HEAD
+            first_day_of_week: 0,
             currency: null,
-=======
-            first_day_of_week: 0,
->>>>>>> a54bc506
             is_strava_linked: null,
             is_garminconnect_linked: null,
             default_activity_visibility: 0,
@@ -91,11 +88,8 @@
                 access_type: null,
                 photo_path: '',
                 is_active: null,
-<<<<<<< HEAD
+                first_day_of_week: 0,
                 currency: null,
-=======
-                first_day_of_week: 0,
->>>>>>> a54bc506
                 is_strava_linked: null,
                 is_garminconnect_linked: null,
                 default_activity_visibility: 0,
