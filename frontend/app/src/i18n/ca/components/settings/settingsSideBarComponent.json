--- conflicted
+++ resolved
@@ -5,10 +5,6 @@
   "myProfileSection": "El meu perfil",
   "myGoals": "Objectius",
   "securitySection": "Seguretat",
-<<<<<<< HEAD
-  "integrationsSection": "Integracions"
-=======
   "integrationsSection": "Integracions",
   "importSection": "Importa"
->>>>>>> 5b3d68b0
 }