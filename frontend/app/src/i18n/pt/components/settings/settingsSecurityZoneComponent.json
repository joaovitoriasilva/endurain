--- conflicted
+++ resolved
@@ -1,17 +1,4 @@
 {
-<<<<<<< HEAD
-  "subtitleChangePassword": "Alterar palavra-passe",
-  "changeUserPasswordBodyLabel": "Alterar palavra-passe do utilizador ",
-  "changeUserPasswordPasswordLabel": "Nova palavra-passe",
-  "changeUserPasswordPasswordConfirmationLabel": "Confirmar a nova palavra-passe",
-  "changeUserPasswordFeedbackLabel": "Palavra-passe não cumpre os requisitos",
-  "changeUserPasswordPasswordsDoNotMatchFeedbackLabel": "Palavras-passe não coincidem",
-  "subtitleMySessions": "As minhas sessões",
-  "userChangePasswordSuccessMessage": "Palavra-passe alterada com sucesso",
-  "userChangePasswordErrorMessage": "Erro ao alterar palavra-passe",
-  "successDeleteSession": "Sessão eliminada com sucesso",
-  "errorDeleteSession": "Erro ao eliminar sessão"
-=======
     "subtitleChangePassword": "Alterar palavra-passe",
     "changeUserPasswordBodyLabel": "Alterar palavra-passe do utilizador ",
     "changeUserPasswordPasswordLabel": "Nova palavra-passe",
@@ -41,5 +28,4 @@
     "userChangePasswordErrorMessage": "Erro ao alterar palavra-passe",
     "successDeleteSession": "Sessão eliminada com sucesso",
     "errorDeleteSession": "Erro ao eliminar sessão"
->>>>>>> 7c9e7de9
 }