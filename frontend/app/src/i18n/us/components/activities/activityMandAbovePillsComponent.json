{
<<<<<<< HEAD
    "labelPillGraphs": "Graphs",
    "labelPillLaps": "Laps",
    "labelPillWorkoutSets": "Sets",
    "labelPillSegments": "Segments",
    "labelGraph": "Activity data graphs",
    "labelGraphHR": "Heart rate",
    "labelHRZones": "Heart rate zones",
    "labelGraphPower": "Power",
    "labelGraphCadence": "Cadence",
    "labelGraphElevation": "Elevation",
    "labelGraphVelocity": "Speed",
    "labelGraphPace": "Pace",
    "labelGraphHRZone": "Zone",
    "labelDownsampling": "Data downsampled to ~200 points",
    "errorMessageProcessingActivityStreams": "Error processing activity streams",
    "labelGraphStrokeRate": "Stroke rate"
=======
  "labelPillGraphs": "Graphs",
  "labelPillLaps": "Laps",
  "labelPillWorkoutSets": "Sets",
  "labelGraph": "Activity data graphs",
  "labelGraphHR": "Heart rate",
  "labelHRZones": "Heart rate zones",
  "labelGraphPower": "Power",
  "labelGraphCadence": "Cadence",
  "labelGraphElevation": "Elevation",
  "labelGraphVelocity": "Speed",
  "labelGraphPace": "Pace",
  "labelGraphHRZone": "Zone",
  "labelDownsampling": "Data downsampled to ~200 points",
  "errorMessageProcessingActivityStreams": "Error processing activity streams",
  "labelGraphStrokeRate": "Stroke rate"
>>>>>>> be8a15d5
}<|MERGE_RESOLUTION|>--- conflicted
+++ resolved
@@ -1,25 +1,8 @@
 {
-<<<<<<< HEAD
-    "labelPillGraphs": "Graphs",
-    "labelPillLaps": "Laps",
-    "labelPillWorkoutSets": "Sets",
-    "labelPillSegments": "Segments",
-    "labelGraph": "Activity data graphs",
-    "labelGraphHR": "Heart rate",
-    "labelHRZones": "Heart rate zones",
-    "labelGraphPower": "Power",
-    "labelGraphCadence": "Cadence",
-    "labelGraphElevation": "Elevation",
-    "labelGraphVelocity": "Speed",
-    "labelGraphPace": "Pace",
-    "labelGraphHRZone": "Zone",
-    "labelDownsampling": "Data downsampled to ~200 points",
-    "errorMessageProcessingActivityStreams": "Error processing activity streams",
-    "labelGraphStrokeRate": "Stroke rate"
-=======
   "labelPillGraphs": "Graphs",
   "labelPillLaps": "Laps",
   "labelPillWorkoutSets": "Sets",
+  "labelPillSegments": "Segments",
   "labelGraph": "Activity data graphs",
   "labelGraphHR": "Heart rate",
   "labelHRZones": "Heart rate zones",
@@ -32,5 +15,4 @@
   "labelDownsampling": "Data downsampled to ~200 points",
   "errorMessageProcessingActivityStreams": "Error processing activity streams",
   "labelGraphStrokeRate": "Stroke rate"
->>>>>>> be8a15d5
 }