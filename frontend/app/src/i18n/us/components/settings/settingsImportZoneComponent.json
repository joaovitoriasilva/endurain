{
    "bulkImportIntegrationTitle": "Bulk import",
    "bulkImportIntegrationBody": "Bulk import activities from files (in the data/activity_files/bulk_import folder)",
    "buttonBulkImport": "Import activities",
    "loadingMessageBulkImport": "Importing activities from files...",
    "errorMessageUnableToImportActivities": "An error occurred while importing activities",
    "stravaGearImportTitle": "Strava gear import",
    "stravaGearImportBody": "Import gear from a Strava bulk export (in the data/activity_files/bulk_import folder)",
<<<<<<< HEAD
    "stravaGearImportbuttonBikes": "Bikes import",
    "loadingMessageStravaBikesImport": "Importing bikes",
    "errorMessageUnableToImportBikes": "An error occurred while importing Strava bikes",
    "stravaImportbuttonShoes": "Shoes import",
    "loadingMessageStravaShoesImport": "Importing shoes",
    "errorMessageUnableToImportShoes": "An error occurred while importing Strava shoees"
=======
    "stravaGearImportbuttonBikes": "Import Strava bikes",
    "loadingMessageStravaBikesImport": "Importing Strava bikes from file...",
    "successMessageStravaBikesImport": "Strava bikes imported successfully",
    "errorMessageUnableToImportBikes": "An error occurred while importing Strava bikes"
>>>>>>> 8cefe498
}<|MERGE_RESOLUTION|>--- conflicted
+++ resolved
@@ -6,17 +6,12 @@
     "errorMessageUnableToImportActivities": "An error occurred while importing activities",
     "stravaGearImportTitle": "Strava gear import",
     "stravaGearImportBody": "Import gear from a Strava bulk export (in the data/activity_files/bulk_import folder)",
-<<<<<<< HEAD
-    "stravaGearImportbuttonBikes": "Bikes import",
-    "loadingMessageStravaBikesImport": "Importing bikes",
-    "errorMessageUnableToImportBikes": "An error occurred while importing Strava bikes",
-    "stravaImportbuttonShoes": "Shoes import",
-    "loadingMessageStravaShoesImport": "Importing shoes",
-    "errorMessageUnableToImportShoes": "An error occurred while importing Strava shoees"
-=======
     "stravaGearImportbuttonBikes": "Import Strava bikes",
     "loadingMessageStravaBikesImport": "Importing Strava bikes from file...",
     "successMessageStravaBikesImport": "Strava bikes imported successfully",
     "errorMessageUnableToImportBikes": "An error occurred while importing Strava bikes"
->>>>>>> 8cefe498
+    "stravaImportbuttonShoes": "Import Strava shoes",
+    "loadingMessageStravaShoesImport": "Importing Strava shoes from file...",
+    "successMessageStravaShoesImport": "Strava shoes imported successfully",
+    "errorMessageUnableToImportShoes": "An error occurred while importing Strava shoees"
 }