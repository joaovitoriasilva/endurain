{
  "title": "Activiteiten",
  "filterLabelType": "Type",
<<<<<<< HEAD
  "filterOptionAllTypes": "Alle types",
  "filterLabelFromDate": "Vanaf datum",
  "filterLabelToDate": "Tot datum",
  "filterLabelNameLocation": "Naam of locatie",
  "filterPlaceholderNameLocation": "V.b., Ochtend loop",
=======
  "filterOptionAllTypes": "Alle typen",
  "filterLabelFromDate": "Vanaf datum",
  "filterLabelToDate": "Tot datum",
  "filterLabelNameLocation": "Naam of locatie",
  "filterPlaceholderNameLocation": "bijv.: Ochtendloop",
>>>>>>> 13afbe86
  "buttonClear": "Wissen",
  "buttonApply": "Toepassen",
  "errorFailedFetchActivityTypes": "Kon activiteitstypes niet ophalen",
  "errorUpdatingActivities": "Kon activiteiten niet vernieuwen",
  "errorFetchingActivities": "Kon gebruikers activiteiten niet ophalen"
}<|MERGE_RESOLUTION|>--- conflicted
+++ resolved
@@ -1,19 +1,11 @@
 {
   "title": "Activiteiten",
   "filterLabelType": "Type",
-<<<<<<< HEAD
-  "filterOptionAllTypes": "Alle types",
-  "filterLabelFromDate": "Vanaf datum",
-  "filterLabelToDate": "Tot datum",
-  "filterLabelNameLocation": "Naam of locatie",
-  "filterPlaceholderNameLocation": "V.b., Ochtend loop",
-=======
   "filterOptionAllTypes": "Alle typen",
   "filterLabelFromDate": "Vanaf datum",
   "filterLabelToDate": "Tot datum",
   "filterLabelNameLocation": "Naam of locatie",
   "filterPlaceholderNameLocation": "bijv.: Ochtendloop",
->>>>>>> 13afbe86
   "buttonClear": "Wissen",
   "buttonApply": "Toepassen",
   "errorFailedFetchActivityTypes": "Kon activiteitstypes niet ophalen",
