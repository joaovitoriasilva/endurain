{
<<<<<<< HEAD
    "labelPillGraphs": "Grafieken",
    "labelPillLaps": "Rondes",
    "labelPillWorkoutSets": "Sets",
    "labelPillSegments": "Segments",
    "labelGraph": "Activiteit data grafieken",
    "labelGraphHR": "Hartslag",
    "labelHRZones": "Hartslag zones",
    "labelGraphPower": "Vermogen",
    "labelGraphCadence": "Cadans",
    "labelGraphElevation": "Hoogte",
    "labelGraphVelocity": "Snelheid",
    "labelGraphPace": "Tempo",
    "labelGraphHRZone": "Zone",
    "labelDownsampling": "Gegevens teruggeschaald naar ~200 punten",
    "errorMessageProcessingActivityStreams": "Fout bij verwerken activiteit streams",
    "labelGraphStrokeRate": "Slagsnelheid"
=======
  "labelPillGraphs": "Grafieken",
  "labelPillLaps": "Rondes",
  "labelPillWorkoutSets": "Sets",
  "labelGraph": "Activiteit data grafieken",
  "labelGraphHR": "Hartslag",
  "labelHRZones": "Hartslag zones",
  "labelGraphPower": "Vermogen",
  "labelGraphCadence": "Cadans",
  "labelGraphElevation": "Hoogte",
  "labelGraphVelocity": "Snelheid",
  "labelGraphPace": "Tempo",
  "labelGraphHRZone": "Zone",
  "labelDownsampling": "Gegevens teruggeschaald naar ~200 punten",
  "errorMessageProcessingActivityStreams": "Fout bij verwerken activiteit streams",
  "labelGraphStrokeRate": "Slagsnelheid"
>>>>>>> be8a15d5
}<|MERGE_RESOLUTION|>--- conflicted
+++ resolved
@@ -1,25 +1,8 @@
 {
-<<<<<<< HEAD
-    "labelPillGraphs": "Grafieken",
-    "labelPillLaps": "Rondes",
-    "labelPillWorkoutSets": "Sets",
-    "labelPillSegments": "Segments",
-    "labelGraph": "Activiteit data grafieken",
-    "labelGraphHR": "Hartslag",
-    "labelHRZones": "Hartslag zones",
-    "labelGraphPower": "Vermogen",
-    "labelGraphCadence": "Cadans",
-    "labelGraphElevation": "Hoogte",
-    "labelGraphVelocity": "Snelheid",
-    "labelGraphPace": "Tempo",
-    "labelGraphHRZone": "Zone",
-    "labelDownsampling": "Gegevens teruggeschaald naar ~200 punten",
-    "errorMessageProcessingActivityStreams": "Fout bij verwerken activiteit streams",
-    "labelGraphStrokeRate": "Slagsnelheid"
-=======
   "labelPillGraphs": "Grafieken",
   "labelPillLaps": "Rondes",
   "labelPillWorkoutSets": "Sets",
+  "labelPillSegments": "Segments",
   "labelGraph": "Activiteit data grafieken",
   "labelGraphHR": "Hartslag",
   "labelHRZones": "Hartslag zones",
@@ -32,5 +15,4 @@
   "labelDownsampling": "Gegevens teruggeschaald naar ~200 punten",
   "errorMessageProcessingActivityStreams": "Fout bij verwerken activiteit streams",
   "labelGraphStrokeRate": "Slagsnelheid"
->>>>>>> be8a15d5
 }