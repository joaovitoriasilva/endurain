{
    "addEditGearModalEditTitle": "Ausrüstung bearbeiten",
    "addEditGearModalAddTitle": "Ausrüstung hinzufügen",
    "addEditGearModalAddBrandLabel": "Hersteller",
    "addEditGearModalAddModelLabel": "Modell",
    "addEditGearModalAddNicknameLabel": "Spitzname",
    "addEditGearModalAddTypeLabel": "Ausrüstungstyp",
    "addEditGearModalAddTypeOption1": "Fahrrad",
    "addEditGearModalAddTypeOption2": "Schuhe",
    "addEditGearModalAddTypeOption3": "Neoprenanzug",
    "addEditGearModalAddTypeOption4": "Tennisschläger",
<<<<<<< HEAD
    "addEditGearModalAddTypeOption5": "Ski",
=======
    "addEditGearModalAddTypeOption5": "Skis",
>>>>>>> cf95fe87
    "addEditGearModalAddTypeOption6": "Snowboard",
    "addEditGearModalAddDateLabel": "Erstellt am",
    "addEditGearModalAddIsActiveLabel": "Ist aktiv",
    "addEditGearModalAddIsActiveOption1": "Aktiv",
    "addEditGearModalAddIsActiveOption0": "Inaktiv",
    "addEditGearModalAddIsInitialKmsLabel": "Initialer Kilometerstand",
    "addEditGearModalAddIsInitialMilesLabel": "Anfangsmeilen",
    "errorNicknameAlreadyExistsFeedback": "Spitzname ist bereits vorhanden",
    "errorNotPossibleToGetGearByNickname": "Es war nicht möglich, die Ausrüstung über den Spitznamen zur Validierung zu bekommen",
    "successGearAdded": "Ausrüstung erfolgreich hinzugefügt",
    "errorGearAdd": "Fehler beim Hinzufügen der Ausrüstung",
    "successGearEdited": "Ausrüstung erfolgreich bearbeitet",
    "errorGearEdit": "Fehler beim bearbeiten aufgetreten"
}<|MERGE_RESOLUTION|>--- conflicted
+++ resolved
@@ -9,11 +9,7 @@
     "addEditGearModalAddTypeOption2": "Schuhe",
     "addEditGearModalAddTypeOption3": "Neoprenanzug",
     "addEditGearModalAddTypeOption4": "Tennisschläger",
-<<<<<<< HEAD
-    "addEditGearModalAddTypeOption5": "Ski",
-=======
     "addEditGearModalAddTypeOption5": "Skis",
->>>>>>> cf95fe87
     "addEditGearModalAddTypeOption6": "Snowboard",
     "addEditGearModalAddDateLabel": "Erstellt am",
     "addEditGearModalAddIsActiveLabel": "Ist aktiv",
