{
    "thisMonthDistancesTitle": "Distanz diesen Monat",
    "thisWeekDistancesTitle": "Distanz diese Woche",
    "distancesRun": "Laufen",
    "distancesBike": "Fahrrad",
    "distancesSwim": "Schwimmen",
    "distancesWalk": "Gehen",
    "distancesHike": "Wandern",
<<<<<<< HEAD
    "distancesSki": "Ski",
    "distancesRowing": "Rudern"
=======
    "distancesRowing": "Rudern",
    "distancesSnowSki": "Ski",
    "distancesSnowboard": "Snowboard"
>>>>>>> 6cbda2fb
}<|MERGE_RESOLUTION|>--- conflicted
+++ resolved
@@ -6,12 +6,7 @@
     "distancesSwim": "Schwimmen",
     "distancesWalk": "Gehen",
     "distancesHike": "Wandern",
-<<<<<<< HEAD
-    "distancesSki": "Ski",
-    "distancesRowing": "Rudern"
-=======
     "distancesRowing": "Rudern",
     "distancesSnowSki": "Ski",
     "distancesSnowboard": "Snowboard"
->>>>>>> 6cbda2fb
 }