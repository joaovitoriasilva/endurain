--- conflicted
+++ resolved
@@ -1,21 +1,4 @@
 {
-<<<<<<< HEAD
-  "sessionExpired": "Benutzersitzung abgelaufen",
-  "logoutSuccess": "Du wurdest erfolgreich abgemeldet",
-  "error401": "Benutzername oder Passwort ungültig",
-  "error403": "Du hast keine Berechtigung auf diese Ressource",
-  "error500": "Es war nicht möglich, sich mit dem Server zu verbinden. Bitte versuche es später erneut",
-  "errorUndefined": "Es war nicht möglich, sich mit dem Server zu verbinden. Bitte versuche es später erneut",
-  "subtitle": "Unten anmelden",
-  "username": "Benutzername",
-  "password": "Passwort",
-  "neverExpires": "Anmeldung merken (Aktiviere dieses Kontrollkästchen nicht, wenn du einen gemeinsam genutzten Computer verwendest)",
-  "signInButton": "Anmelden",
-  "signUpText": "Möchtest du dich anmelden?",
-  "signUpButton": "Registrieren",
-  "errorPublicActivityNotFound": "Öffentliche Aktivität nicht gefunden",
-  "errorpublic_shareable_links": "Öffentliche Links sind nicht erlaubt. Um diese Aktivität anzuzeigen, müssen Sie angemeldet sein"
-=======
     "sessionExpired": "Benutzersitzung abgelaufen",
     "logoutSuccess": "Du wurdest erfolgreich abgemeldet",
     "error401": "Benutzername oder Passwort ungültig",
@@ -35,5 +18,4 @@
     "signUpButton": "Registrieren",
     "errorPublicActivityNotFound": "Öffentliche Aktivität nicht gefunden",
     "errorpublic_shareable_links": "Öffentliche Links sind nicht erlaubt. Um diese Aktivität anzuzeigen, müssen Sie angemeldet sein"
->>>>>>> 7c9e7de9
 }