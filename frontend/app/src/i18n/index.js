import { createI18n } from 'vue-i18n'

// Bundle only locale JSON files (root + nested), eagerly so they're in dist
const translationModules = {
  ...import.meta.glob('./{ca,de,es,fr,nl,pt,us,cn,tw}/*.json', { eager: true }),
  ...import.meta.glob('./{ca,de,es,fr,nl,pt,us,cn,tw}/**/*.json', { eager: true })
}

// Define available locales
const locales = ['ca', 'de', 'es', 'fr', 'nl', 'pt', 'us', 'cn', 'tw']

// Define all component paths
const componentPaths = {
  // Activities component
  addGearToActivityModalComponent:
    'components/activities/modals/addGearToActivityModalComponent.json',
  editActivityModalComponent: 'components/activities/modals/editActivityModalComponent.json',
  activityBellowMPillsComponent: 'components/activities/activityBellowMPillsComponent.json',
  activityLapsComponent: 'components/activities/activityLapsComponent.json',
  activityMandAbovePillsComponent: 'components/activities/activityMandAbovePillsComponent.json',
  activityMapComponent: 'components/activities/activityMapComponent.json',
  activitySummaryComponent: 'components/activities/activitySummaryComponent.json',
  activityWorkoutStepsComponent: 'components/activities/activityWorkoutStepsComponent.json',
  activitySegmentsComponent: 'components/activities/activitySegmentsComponent.json',
  activitiesTableComponent: 'components/activities/activitiesTableComponent.json',
  // Segments component
  segmentsTableComponent: 'components/segments/segmentsTableComponent.json',
  segmentSummaryComponent: 'components/segments/segmentSummaryComponent.json',
  segmentDetailComponent: 'components/segments/segmentDetailComponent.json',
  // Followers component
  followersListComponent: 'components/followers/followersListComponent.json',
  // Gears component
  gearComponentAddEditModalComponent: 'components/gears/gearComponentAddEditModalComponent.json',
  gearComponentListComponent: 'components/gears/gearComponentListComponent.json',
  gearsAddEditGearModalComponent: 'components/gears/gearsAddEditGearModalComponent.json',
  gearsListComponent: 'components/gears/gearsListComponent.json',
  // Health components
  healthWeightAddEditModalComponent:
    'components/health/healthWeightZone/healthWeightAddEditModalComponent.json',
  healthWeightListComponent: 'components/health/healthWeightZone/healthWeightListComponent.json',
  healthDashboardZoneComponent: 'components/health/healthDashboardZoneComponent.json',
  healthSideBarComponent: 'components/health/healthSideBarComponent.json',
  healthWeightZoneComponent: 'components/health/healthWeightZoneComponent.json',
  // Navbar components
  navbarBottomMobileComponent: 'components/navbar/navbarBottomMobileComponent.json',
  navbarComponent: 'components/navbar/navbarComponent.json',
  // Notifications components
  adminNewSignUpApprovalRequestNotificationComponent:
    'components/notifications/adminNewSignUpApprovalRequestNotificationComponent.json',
  navbarNotificationsComponent: 'components/notifications/navbarNotificationsComponent.json',
  newAcceptedRequestNotificationComponent:
    'components/notifications/newAcceptedRequestNotificationComponent.json',
  newActivityDuplicateStartTimeNotificationComponent:
    'components/notifications/newActivityDuplicateStartTimeNotificationComponent.json',
  newActivityNotificationComponent:
    'components/notifications/newActivityNotificationComponent.json',
  newFollowerRequestNotificationComponent:
    'components/notifications/newFollowerRequestNotificationComponent.json',
  // Settings components
  settingsSideBar: 'components/settings/settingsSideBarComponent.json',
  settingsUsersZone: 'components/settings/settingsUsersZoneComponent.json',
  settingsThemeSwitcher:
    'components/settings/settingsGeneralZone/settingsThemeSwitcherComponent.json',
  settingsLanguageSwitcher:
    'components/settings/settingsGeneralZone/settingsLanguageSwitcherComponent.json',
  settingsUserProfileZone: 'components/settings/settingsUserProfileZoneComponent.json',
  settingsSecurityZone: 'components/settings/settingsSecurityZoneComponent.json',
  settingsIntegrationsZone: 'components/settings/settingsIntegrationsZoneComponent.json',
  settingsImportZone: 'components/settings/settingsImportZoneComponent.json',
  garminConnectLoginModalComponent:
    'components/settings/settingsIntegrationsZone/garminConnectLoginModalComponent.json',
  usersAddEditUserModalComponent:
    'components/settings/settingsUsersZone/usersAddEditUserModalComponent.json',
  usersChangeUserPasswordModalComponent:
    'components/settings/settingsUsersZone/usersChangeUserPasswordModalComponent.json',
  usersListComponent: 'components/settings/settingsUsersZone/usersListComponent.json',
  usersPasswordRequirementsComponent:
    'components/settings/settingsUsersZone/usersPasswordRequirementsComponent.json',
  userSessionsListComponent:
    'components/settings/settingsUserSessionsZone/userSessionsListComponent.json',
  settingsServerSettingsZoneComponent:
    'components/settings/settingsServerSettingsZoneComponent.json',
  settingsUserGoalsZone: 'components/settings/settingsUserGoals.json',
  goalsListComponent: 'components/settings/settingsUserGoalsZone/goalsListComponent.json',
  goalsAddEditGoalModalComponent:
    'components/settings/settingsUserGoalsZone/goalsAddEditGoalModalComponent.json',
  // Users components
  userDistanceStats: 'components/users/userDistanceStatsComponent.json',
  userGoalsStatsComponent: 'components/users/userGoalsStatsComponent.json',
  // General components
  noItemsFoundComponent: 'components/noItemsFoundComponent.json',
  // General translations
  generalItems: 'generalItems.json',
  // Views
  homeView: 'homeView.json',
  loginView: 'loginView.json',
  gearsView: 'gears/gearsView.json',
  gearView: 'gears/gearView.json',
  stravaCallbackView: 'strava/stravaCallbackView.json',
  activityView: 'activityView.json',
  activityItems: 'activityItems.json',
  activitiesView: 'activitiesView.json',
  healthView: 'healthView.json',
  notFound: 'notFoundView.json',
  searchView: 'searchView.json',
  settingsView: 'settingsView.json',
  userView: 'userView.json',
  summaryView: 'summaryView.json',
<<<<<<< HEAD
  segmentsView: 'segmentsView.json',
  segmentView: 'segmentView.json',
  resetPassword: 'resetPassword.json'
=======
  resetPassword: 'resetPassword.json',
  signupView: 'signupView.json',
  emailVerificationView: 'emailVerificationView.json'
>>>>>>> 5b3d68b0
}

// Reverse map: relative path -> semantic key
const pathToKey = Object.entries(componentPaths).reduce((acc, [key, rel]) => {
  acc[rel] = key
  return acc
}, {})

function buildMessages() {
  const messages = Object.fromEntries(locales.map((l) => [l, {}]))

  for (const [importPath, mod] of Object.entries(translationModules)) {
    // "./us/components/.../file.json" or "./us/homeView.json"
    const m = importPath.match(/^\.\/([^/]+)\/(.+)$/)
    if (!m) continue
    const locale = m[1]
    if (!locales.includes(locale)) continue

    const relPath = m[2]
    const key = pathToKey[relPath]
    if (!key) {
      // Uncomment for debugging unknown files:
      // console.warn(`[i18n] No mapping for ${locale}/${relPath}`);
      continue
    }

    const value = mod && mod.default ? mod.default : mod
    messages[locale][key] = value
  }

  // Optional: ensure every key exists for every locale (fallback-safe)
  for (const l of locales) {
    for (const k of Object.keys(componentPaths)) {
      if (!(k in messages[l])) messages[l][k] = {}
    }
  }

  return messages
}

// Creating the Vue I18n instance
const i18n = createI18n({
  legacy: false,
  locale: 'us',
  fallbackLocale: 'us',
  messages: buildMessages()
})

export default i18n
export async function setupI18n() {
  return i18n
}<|MERGE_RESOLUTION|>--- conflicted
+++ resolved
@@ -106,15 +106,11 @@
   settingsView: 'settingsView.json',
   userView: 'userView.json',
   summaryView: 'summaryView.json',
-<<<<<<< HEAD
   segmentsView: 'segmentsView.json',
   segmentView: 'segmentView.json',
-  resetPassword: 'resetPassword.json'
-=======
   resetPassword: 'resetPassword.json',
   signupView: 'signupView.json',
   emailVerificationView: 'emailVerificationView.json'
->>>>>>> 5b3d68b0
 }
 
 // Reverse map: relative path -> semantic key
