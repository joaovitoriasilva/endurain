{
    "buttonBack": "Précédent",
    "buttonClose": "Fermer",
    "languageOption1": "English (US)",
    "languageOption2": "Catalan (CA)",
    "languageOption3": "Portuguese (PT)",
    "languageOption4": "German (DE)",
    "languageOption5": "French (FR)",
    "languageOption6": "Dutch (NL)",
    "languageOption7": "Spanish (ES)",
    "buttonlistAll": "Tout lister",
    "requiredField": "Champs requis",
    "labelNotApplicable": "N / A",
    "labelNoData": "No data",
    "unitsCm": "cm",
    "unitsCms": "cms",
    "unitsM": "m",
    "unitsKm": "km",
    "unitsKmH": "km/h",
    "unitsKg": "kg",
    "labelWeightInKg": "Poids en kg",
    "unitsInches": "pouces",
    "unitsFeet": "pieds",
    "unitsFeetShort": "ft",
    "unitsFeetInches": "pieds, pouces",
    "unitsMiles": "miles",
    "unitsYards": "yards",
    "unitsMph": "mile/h",
    "unitsLbs": "livres",
    "labelWeightInLbs": "Poids en livres",
    "unitsCalories": "cal",
    "unitsBpm": "bpm",
    "labelHRinBpm": "Fréquence cardiaque en bpm",
    "unitsWattsShort": "W",
    "labelPowerInWatts": "Puissance en watts",
    "labelCadenceInRpm": "Cadence en tr/min",
    "unitsSpm": "spm",
    "labelElevationInMeters": "Élévation en mètres",
    "labelElevationInFeet": "Élévation en pieds",
    "labelVelocityInKmH": "Vitesse en km/h",
    "labelVelocityInMph": "Vitesse en miles/h",
    "labelPaceInMinKm": "Rythme en min/km",
    "labelPaceInMin100m": "Rythme en min/100m",
    "labelPaceInMinMile": "Rythme en min/mile",
    "labelPaceInMin100yd": "Rythme en min/100yards",
<<<<<<< HEAD
    "startDateLabel": "Date de début",
    "endDateLabel": "Date de fin"
=======
    "labelLaps": "Laps",
    "labelRest": "Rest",
    "labelStrokeRateInSpm": "Stroke rate in spm",
    "startDateLabel": "Start date",
    "endDateLabel": "End date"
>>>>>>> f89c5049
}<|MERGE_RESOLUTION|>--- conflicted
+++ resolved
@@ -43,14 +43,9 @@
     "labelPaceInMin100m": "Rythme en min/100m",
     "labelPaceInMinMile": "Rythme en min/mile",
     "labelPaceInMin100yd": "Rythme en min/100yards",
-<<<<<<< HEAD
-    "startDateLabel": "Date de début",
-    "endDateLabel": "Date de fin"
-=======
     "labelLaps": "Laps",
     "labelRest": "Rest",
     "labelStrokeRateInSpm": "Stroke rate in spm",
-    "startDateLabel": "Start date",
-    "endDateLabel": "End date"
->>>>>>> f89c5049
-}+    "startDateLabel": "Date de début",
+    "endDateLabel": "Date de fin"
+}
