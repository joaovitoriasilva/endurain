--- conflicted
+++ resolved
@@ -1,25 +1,8 @@
 {
-<<<<<<< HEAD
-    "labelPillGraphs": "Graphiques",
-    "labelPillLaps": "Intervalles",
-    "labelPillWorkoutSets": "Ensembles",
-    "labelPillSegments": "Segments",
-    "labelGraph": "Graphiques des données d'activité",
-    "labelGraphHR": "Fréquence cardiaque",
-    "labelHRZones": "Zone de fréquence cardiaque",
-    "labelGraphPower": "Puissance",
-    "labelGraphCadence": "Cadence",
-    "labelGraphElevation": "Altitude",
-    "labelGraphVelocity": "Vitesse",
-    "labelGraphPace": "Allure",
-    "labelGraphHRZone": "Zone",
-    "labelDownsampling": "Données sous-échantillonnées à ~200 points",
-    "errorMessageProcessingActivityStreams": "Erreur lors du traitement des flux d'activité",
-    "labelGraphStrokeRate": "Stroke rate"
-=======
   "labelPillGraphs": "Graphiques",
   "labelPillLaps": "Intervalles",
   "labelPillWorkoutSets": "Ensembles",
+  "labelPillSegments": "Segments",
   "labelGraph": "Graphiques des données d'activité",
   "labelGraphHR": "Fréquence cardiaque",
   "labelHRZones": "Zone de fréquence cardiaque",
@@ -32,5 +15,4 @@
   "labelDownsampling": "Données sous-échantillonnées à ~200 points",
   "errorMessageProcessingActivityStreams": "Erreur lors du traitement des flux d'activité",
   "labelGraphStrokeRate": "Stroke rate"
->>>>>>> be8a15d5
 }