{
    "modalEditActivityTitle": "Modifier l'activité",
    "modalEditActivityDescriptionLabel": "Description",
    "modalEditActivityDescriptionPlaceholder": "Description (max 2500 caractères)",
    "modalEditActivityNameLabel": "Nom",
    "modalEditActivityNamePlaceholder": "Nom (max 250 caractères)",
    "modalEditActivityTypeLabel": "Type",
    "modalEditActivityTypeOption1": "Course",
    "modalEditActivityTypeOption2": "Trail",
    "modalEditActivityTypeOption3": "Course virtuelle",
    "modalEditActivityTypeOption4": "Vélo",
    "modalEditActivityTypeOption5": "Gravel",
    "modalEditActivityTypeOption6": "VTT",
    "modalEditActivityTypeOption7": "Course virtuelle",
    "modalEditActivityTypeOption8": "Natation",
    "modalEditActivityTypeOption9": "Natation en eau libre",
    "modalEditActivityTypeOption10": "Séance d'entraînement",
    "modalEditActivityTypeOption11": "Marche",
    "modalEditActivityTypeOption12": "Randonnée",
    "modalEditActivityTypeOption13": "Aviron",
    "modalEditActivityTypeOption14": "Yoga",
    "modalEditActivityTypeOption15": "Ski alpin",
    "modalEditActivityTypeOption16": "Ski nordique",
    "modalEditActivityTypeOption17": "Snowboard",
    "modalEditActivityTypeOption18": "Transition",
    "modalEditActivityTypeOption19": "Entraînement au poids",
    "modalEditActivityTypeOption20": "Crossfit",
    "modalEditActivityTypeOption21": "Tennis",
    "modalEditActivityTypeOption22": "Tennis de table",
    "modalEditActivityTypeOption23": "Badminton",
    "modalEditActivityTypeOption24": "Squash",
    "modalEditActivityTypeOption25": "Racquetball",
    "modalEditActivityTypeOption26": "Tennis léger",
    "modalEditActivityTypeOption27": "Vélotaf",
    "modalEditActivityTypeOption28": "Indoor ride",
<<<<<<< HEAD
=======
    "modalEditActivityTypeOption29": "Mixed surface ride",
>>>>>>> 6e42b6e6
    "modalEditActivityVisibilityLabel": "Visibilité",
    "modalEditActivityVisibilityOption0": "Publique",
    "modalEditActivityVisibilityOption1": "Abonnés",
    "modalEditActivityVisibilityOption2": "Privé",
    "modalEditActivityHideStartTimeLabel": "Hide start time",
    "modalEditActivityHideLocationLabel": "Hide location",
    "modalEditActivityHideMapLabel": "Hide map",
    "modalEditActivityHideHrLabel": "Hide heart rate",
    "modalEditActivityHidePowerLabel": "Hide power",
    "modalEditActivityHideCadenceLabel": "Hide cadence",
    "modalEditActivityHideElevationLabel": "Hide elevation",
    "modalEditActivityHideSpeedLabel": "Hide speed",
    "modalEditActivityHidePaceLabel": "Hide pace",
    "modalEditActivityHideLapsLabel": "Hide laps",
    "modalEditActivityHideWorkoutSetsStepsLabel": "Hide workout sets/steps",
    "modalEditActivityHideGearLabel": "Hide gear",
    "successActivityEdit": "L'activité a bien été modifiée",
    "errorActivityEdit": "Erreur lors de la modification de l'activité"
}<|MERGE_RESOLUTION|>--- conflicted
+++ resolved
@@ -33,10 +33,7 @@
     "modalEditActivityTypeOption26": "Tennis léger",
     "modalEditActivityTypeOption27": "Vélotaf",
     "modalEditActivityTypeOption28": "Indoor ride",
-<<<<<<< HEAD
-=======
     "modalEditActivityTypeOption29": "Mixed surface ride",
->>>>>>> 6e42b6e6
     "modalEditActivityVisibilityLabel": "Visibilité",
     "modalEditActivityVisibilityOption0": "Publique",
     "modalEditActivityVisibilityOption1": "Abonnés",
