--- conflicted
+++ resolved
@@ -5,10 +5,6 @@
   "myProfileSection": "Mon profil",
   "myGoals": "My Goals",
   "securitySection": "Sécurité",
-<<<<<<< HEAD
-  "integrationsSection": "Intégrations"
-=======
   "integrationsSection": "Intégrations",
   "importSection": "Import"
->>>>>>> 5b3d68b0
 }