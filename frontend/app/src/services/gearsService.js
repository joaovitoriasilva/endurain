--- conflicted
+++ resolved
@@ -6,45 +6,6 @@
 } from '@/utils/serviceUtils'
 
 export const gears = {
-<<<<<<< HEAD
-    getGears() {
-        return fetchGetRequest("gears");
-    },
-    getGearById(gearId) {
-        return fetchGetRequest(`gears/id/${gearId}`);
-    },
-    getGearFromType(gearType) {
-        return fetchGetRequest(`gears/type/${gearType}`);
-    },
-    getGearContainsNickname(nickname) {
-        return fetchGetRequest(`gears/nickname/contains/${nickname}`);
-    },
-    getGearByNickname(nickname) {
-        return fetchGetRequest(`gears/nickname/${nickname}`);
-    },
-    getUserGearsWithPagination(pageNumber, numRecords) {
-        return fetchGetRequest(`gears/page_number/${pageNumber}/num_records/${numRecords}`);
-    },
-    getUserGearsNumber() {
-        return fetchGetRequest('gears/number');
-    },
-    createGear(data) {
-        return fetchPostRequest('gears', data)
-    },
-    editGear(gearId, data) {
-        return fetchPutRequest(`gears/${gearId}`, data);
-    },
-    deleteGear(gearId) {
-        return fetchDeleteRequest(`gears/${gearId}`);
-    },
-    stravaBikesImport() {
-        return fetchPostRequest('gears/stravabikesimport');
-    },
-    stravaShoesImport() {
-        return fetchPostRequest('gears/stravashoesimport');
-    }
-};
-=======
   getGears() {
     return fetchGetRequest('gears')
   },
@@ -76,7 +37,9 @@
     return fetchDeleteRequest(`gears/${gearId}`)
   },
   stravaBikesImport() {
-    return fetchPostRequest('gears/stravabikesimport');
+    return fetchPostRequest('gears/stravabikesimport')
+  },
+  stravaShoesImport() {
+    return fetchPostRequest('gears/stravashoesimport')
   }
-}
->>>>>>> 110d4aa5
+}