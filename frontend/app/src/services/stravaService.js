<<<<<<< HEAD
import { fetchGetRequest, fetchPutRequest, fetchDeleteRequest } from '@/utils/serviceUtils'
=======
import {
  fetchGetRequest,
  fetchPostRequest,
  fetchPutRequest,
  fetchDeleteRequest
} from '@/utils/serviceUtils'
>>>>>>> 5b3d68b0

export const strava = {
  setUniqueUserStateStravaLink(state) {
    return fetchPutRequest(`strava/state/${state}`)
  },
  setUserStravaClientSettings(clientId, clientSecret) {
    const data = {
      client_id: clientId,
      client_secret: clientSecret
    }
    return fetchPutRequest('strava/client', data)
  },
  linkStrava(state, stravaClientId) {
    let redirectUri = `${window.env.ENDURAIN_HOST}`
    redirectUri = encodeURIComponent(redirectUri)
    const scope = 'read,read_all,profile:read_all,activity:read,activity:read_all'

    const stravaAuthUrl = `https://www.strava.com/oauth/authorize?client_id=${stravaClientId}&response_type=code&redirect_uri=${redirectUri}/strava/callback&approval_prompt=force&scope=${scope}&state=${state}`

    // Redirect to the Strava authorization URL
    window.location.href = stravaAuthUrl
  },
<<<<<<< HEAD
=======
  importBikes() {
    return fetchPostRequest('strava/import/bikes')
  },
>>>>>>> 5b3d68b0
  linkStravaCallback(state, code, scope) {
    return fetchPutRequest(`strava/link?state=${state}&code=${code}&scope=${scope}`)
  },
  getStravaActivitiesLastDays(days) {
    return fetchGetRequest(`strava/activities/days/${days}`)
  },
  getStravaGear() {
    return fetchGetRequest('strava/gear')
  },
  unlinkStrava() {
    return fetchDeleteRequest('strava/unlink')
  }
}<|MERGE_RESOLUTION|>--- conflicted
+++ resolved
@@ -1,13 +1,9 @@
-<<<<<<< HEAD
-import { fetchGetRequest, fetchPutRequest, fetchDeleteRequest } from '@/utils/serviceUtils'
-=======
 import {
   fetchGetRequest,
   fetchPostRequest,
   fetchPutRequest,
   fetchDeleteRequest
 } from '@/utils/serviceUtils'
->>>>>>> 5b3d68b0
 
 export const strava = {
   setUniqueUserStateStravaLink(state) {
@@ -30,12 +26,9 @@
     // Redirect to the Strava authorization URL
     window.location.href = stravaAuthUrl
   },
-<<<<<<< HEAD
-=======
   importBikes() {
     return fetchPostRequest('strava/import/bikes')
   },
->>>>>>> 5b3d68b0
   linkStravaCallback(state, code, scope) {
     return fetchPutRequest(`strava/link?state=${state}&code=${code}&scope=${scope}`)
   },
