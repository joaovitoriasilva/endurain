import {
  fetchGetRequest,
  fetchPostRequest,
  fetchPostFormUrlEncoded,
  fetchDeleteRequest
} from '@/utils/serviceUtils'

export const session = {
  getUserSessions(userId) {
    return fetchGetRequest(`sessions/user/${userId}`)
  },
  deleteSession(sessionId, userId) {
    return fetchDeleteRequest(`sessions/${sessionId}/user/${userId}`)
  },
  authenticateUser(formData) {
    return fetchPostFormUrlEncoded('token', formData)
  },
<<<<<<< HEAD
  verifyMFAAndLogin(data) {
    return fetchPostRequest('mfa/verify', data)
  },
  logoutUser() {
    return fetchPostRequest('logout', null)
=======
  logoutUser() {
    return fetchPostRequest('logout', null)
  },
  requestPasswordReset(data) {
    return fetchPostRequest('password-reset/request', data)
  },
  confirmPasswordReset(data) {
    return fetchPostRequest('password-reset/confirm', data)
>>>>>>> 1024522a
  }
}<|MERGE_RESOLUTION|>--- conflicted
+++ resolved
@@ -15,13 +15,9 @@
   authenticateUser(formData) {
     return fetchPostFormUrlEncoded('token', formData)
   },
-<<<<<<< HEAD
   verifyMFAAndLogin(data) {
     return fetchPostRequest('mfa/verify', data)
   },
-  logoutUser() {
-    return fetchPostRequest('logout', null)
-=======
   logoutUser() {
     return fetchPostRequest('logout', null)
   },
@@ -30,6 +26,5 @@
   },
   confirmPasswordReset(data) {
     return fetchPostRequest('password-reset/confirm', data)
->>>>>>> 1024522a
   }
 }