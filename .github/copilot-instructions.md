--- conflicted
+++ resolved
@@ -17,6 +17,11 @@
 - Use the timing benchmarks in this document to evaluate build success or performance anomalies.
 - **Documentation files:** When creating new development documentation files (e.g., `BACKEND_AUTH_DEVELOPMENT_LOG.md`, `OBSERVABILITY_STRATEGY.md`), store them in the `devdocs/` folder. This folder is gitignored and used for local development documentation that should not be committed to the repository.
 - **Development/helper scripts:** When creating new development/helper scripts, store them in the `devscripts/` folder. This folder is gitignored and used for local development scripts that should not be committed to the repository.
+- **Do ONLY what is explicitly requested** - do not add extra documentation, summaries, or "helpful" files unless specifically asked.
+- If asked to implement a feature, implement ONLY that feature - no additional documentation beyond code comments.
+- Do not create README files, summary documents, quick reference guides, or completion reports unless explicitly requested.
+- When implementing changes, focus on the code implementation itself, not supplementary documentation.
+- Ask for clarification if the scope is unclear rather than assuming additional deliverables are wanted.
 
 ---
 
@@ -266,7 +271,6 @@
 ---
 
 ## Architecture Notes
-<<<<<<< HEAD
 
 - **Frontend:** Vue.js 3, Vite, Bootstrap 5, Chart.js, Leaflet
 - **Backend:** FastAPI, SQLAlchemy, Alembic
@@ -285,29 +289,10 @@
 3. Activity views (list/detail/edit)
 4. Reusable modals
 5. Utility and validation logic
-=======
-- **Frontend**: Vue.js 3 with Vite, Bootstrap CSS, Chart.js, Leaflet maps
-- **Backend**: Python FastAPI with SQLAlchemy, Alembic migrations
-- **Database**: PostgreSQL or MariaDB support
-- **Integrations**: Strava and Garmin Connect APIs
-- **File Support**: .gpx, .tcx, .fit file imports
-- **Authentication**: JWT tokens with 15-minute access tokens
-- **Deployment**: Docker containers with multi-stage builds
-
-Always prioritize frontend development workflow for UI changes and use Docker for full-stack development.
+
 
 ## Task Execution Guidelines
-- **Do ONLY what is explicitly requested** - do not add extra 
-  documentation, summaries, or "helpful" files unless specifically 
-  asked.
-- If asked to implement a feature, implement ONLY that feature - no 
-  additional documentation beyond code comments.
-- Do not create README files, summary documents, quick reference 
-  guides, or completion reports unless explicitly requested.
-- When implementing changes, focus on the code implementation itself, 
-  not supplementary documentation.
-- Ask for clarification if the scope is unclear rather than assuming 
-  additional deliverables are wanted.
+
 
 ## Python Code Style Requirements
 
@@ -358,5 +343,4 @@
     Attributes:
         attr: Description of attribute.
     """
-```
->>>>>>> 6b933844
+```