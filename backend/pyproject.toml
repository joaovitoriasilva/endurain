[tool.poetry]
name = "endurain"
<<<<<<< HEAD
version = "0.13.0"
=======
version = "0.12.6"
>>>>>>> 6e42b6e6
description = "Endurain API for the Endurain app"
authors = ["João Vitória Silva <8648976+joaovitoriasilva@users.noreply.github.com>"]
readme = "README.md"
package-mode = false

[tool.poetry.dependencies]
python = "^3.13"
fastapi = "^0.115.6"
uvicorn = "^0.34.0"
python-dotenv = "^1.0.1"
sqlalchemy = "^2.0.36"
apscheduler = "^3.11.0"
requests = "^2.32.3"
stravalib = "^2.1"
opentelemetry-sdk = "^1.25.0"
opentelemetry-instrumentation-fastapi = "^0.49b0"
opentelemetry-exporter-otlp = "^1.25.0"
python-multipart = "^0.0.20"
gpxpy = "^1.6.2"
alembic = "^1.14.0"
joserfc = "^1.0.1"
bcrypt = "^4.2.1"
mysqlclient = "^2.2.6"
fitdecode = "^0.10.0"
numpy = "^2.2.1"
geopy = "^2.4.1"
flexparser = "^0.4"
pydantic-core = "^2.27.2"
importlib-metadata = "^8.5.0"
garminconnect = "^0.2.25"
websockets = "^14.1"
timezonefinder = "^6.5.7"
psycopg = {extras = ["binary", "pool"], version = "^3.2.3"}
poetry = "^2.0.0"
user-agents = "^2.2.0"
pydantic = {extras = ["email"], version = "^2.11.3"}
garth = "^0.5.16"


[build-system]
requires = ["poetry-core"]
build-backend = "poetry.core.masonry.api"<|MERGE_RESOLUTION|>--- conflicted
+++ resolved
@@ -1,10 +1,6 @@
 [tool.poetry]
 name = "endurain"
-<<<<<<< HEAD
-version = "0.13.0"
-=======
 version = "0.12.6"
->>>>>>> 6e42b6e6
 description = "Endurain API for the Endurain app"
 authors = ["João Vitória Silva <8648976+joaovitoriasilva@users.noreply.github.com>"]
 readme = "README.md"
