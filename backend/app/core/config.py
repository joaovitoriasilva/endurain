--- conflicted
+++ resolved
@@ -12,7 +12,6 @@
 FRONTEND_DIR = "/app/frontend/dist"
 ENVIRONMENT = os.getenv("ENVIRONMENT", "production")
 TZ = os.getenv("TZ", "UTC")
-<<<<<<< HEAD
 USER_IMAGES_DIR = "config/user_images"
 SERVER_IMAGES_DIR = "config/server_images"
 FILES_DIR = "config/files"
@@ -32,15 +31,7 @@
 )
 GEOCODES_LOCK = threading.Lock()
 GEOCODES_LAST_CALL = 0.0
-
-=======
-USER_IMAGES_DIR = "user_images"
-SERVER_IMAGES_DIR = "server_images"
-FILES_DIR = "files"
-FILES_PROCESSED_DIR = "files/processed"
-FILES_BULK_IMPORT_DIR = "files/bulk_import"
 SUPPORTED_FILE_FORMATS = [".fit", ".gpx"]  # used to screen bulk import files
->>>>>>> 6a1311ab
 
 def check_required_env_vars():
     required_env_vars = [
