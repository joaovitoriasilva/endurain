import os
import threading
import stat
from pathlib import Path
from cryptography.fernet import Fernet

import core.logger as core_logger

# Constant related to version
<<<<<<< HEAD
API_VERSION = "v0.16.0"
=======
API_VERSION = "v0.15.3"
>>>>>>> 6b933844
LICENSE_NAME = "GNU Affero General Public License v3.0 or later"
LICENSE_IDENTIFIER = "AGPL-3.0-or-later"
LICENSE_URL = "https://spdx.org/licenses/AGPL-3.0-or-later.html"
ROOT_PATH = "/api/v1"
ENDURAIN_HOST = os.getenv("ENDURAIN_HOST", "http://localhost:8080")
FRONTEND_DIR = os.getenv("FRONTEND_DIR", "/app/frontend/dist")
BACKEND_DIR = os.getenv("BACKEND_DIR", "/app/backend")
DATA_DIR = os.getenv("DATA_DIR", "/app/backend/data")
LOGS_DIR = os.getenv("LOGS_DIR", f"{BACKEND_DIR}/logs")
USER_IMAGES_URL_PATH = "user_images"
USER_IMAGES_DIR = f"{DATA_DIR}/{USER_IMAGES_URL_PATH}"
SERVER_IMAGES_URL_PATH = "server_images"
SERVER_IMAGES_DIR = f"{DATA_DIR}/{SERVER_IMAGES_URL_PATH}"
FILES_DIR = os.getenv("FILES_DIR", f"{DATA_DIR}/activity_files")
ACTIVITY_MEDIA_DIR = os.getenv("ACTIVITY_MEDIA_DIR", f"{DATA_DIR}/activity_media")
FILES_PROCESSED_DIR = f"{FILES_DIR}/processed"
FILES_BULK_IMPORT_DIR = f"{FILES_DIR}/bulk_import"
FILES_BULK_IMPORT_IMPORT_ERRORS_DIR = f"{FILES_BULK_IMPORT_DIR}/import_errors"
STRAVA_BULK_IMPORT_BIKES_FILE = "bikes.csv"
STRAVA_BULK_IMPORT_SHOES_FILE = "shoes.csv"
STRAVA_BULK_IMPORT_SHOES_UNNAMED_SHOE = "Unnamed Shoe "
ENVIRONMENT = os.getenv("ENVIRONMENT", "production").lower()
TZ = os.getenv("TZ", "UTC")
REVERSE_GEO_PROVIDER = os.getenv("REVERSE_GEO_PROVIDER", "nominatim").lower()
PHOTON_API_HOST = os.getenv("PHOTON_API_HOST", "photon.komoot.io").lower()
PHOTON_API_USE_HTTPS = os.getenv("PHOTON_API_USE_HTTPS", "true").lower() == "true"
NOMINATIM_API_HOST = os.getenv(
    "NOMINATIM_API_HOST", "nominatim.openstreetmap.org"
).lower()
NOMINATIM_API_USE_HTTPS = os.getenv("NOMINATIM_API_USE_HTTPS", "true").lower() == "true"
GEOCODES_MAPS_API = os.getenv("GEOCODES_MAPS_API", "changeme")
try:
    REVERSE_GEO_RATE_LIMIT = float(os.getenv("REVERSE_GEO_RATE_LIMIT", "1"))
except ValueError:
    core_logger.print_to_log_and_console(
        "Invalid REVERSE_GEO_RATE_LIMIT value, expected an int; defaulting to 1.0",
        "warning",
    )
    REVERSE_GEO_RATE_LIMIT = 1.0
REVERSE_GEO_MIN_INTERVAL = (
    1.0 / REVERSE_GEO_RATE_LIMIT if REVERSE_GEO_RATE_LIMIT > 0 else 0
)
REVERSE_GEO_LOCK = threading.Lock()
REVERSE_GEO_LAST_CALL = 0.0
SUPPORTED_FILE_FORMATS = [
    ".fit",
    ".gpx",
    ".tcx",
    ".gz",
]  # used to screen bulk import files


def read_secret(env_var_name: str, default_value: str | None = None) -> str | None:
    """
    Read secret from environment variable or file.

    Args:
        env_var_name: Name of environment variable.
        default_value: Default value if not found.

    Returns:
        Secret value or default if not found.

    Raises:
        EnvironmentError: If secret file is unsafe or
            unreadable.
    """
    # First, try to get the value directly from environment variable
    env_value = os.environ.get(env_var_name)
    if env_value is not None:
        return env_value

    # If not found, try to get from _FILE variant
    file_env_var = f"{env_var_name}_FILE"
    file_path_str = os.environ.get(file_env_var)

    if file_path_str:
        try:
            file_path = Path(file_path_str).resolve()

            # Security: Validate file path to prevent path traversal
            if not _is_safe_path(file_path):
                core_logger.print_to_log_and_console(
                    f"Unsafe file path detected for {file_env_var}", "error"
                )
                raise EnvironmentError(f"Unsafe file path for {file_env_var}")

            # Check if file exists and is readable
            if not file_path.exists():
                core_logger.print_to_log_and_console(
                    f"Secret file not found for {file_env_var}", "error"
                )
                raise EnvironmentError(f"Secret file not found for {file_env_var}")

            if not file_path.is_file():
                core_logger.print_to_log_and_console(
                    f"Secret path is not a file for {file_env_var}", "error"
                )
                raise EnvironmentError(f"Secret path is not a file for {file_env_var}")

            # Security: Check file permissions (should not be world-readable)
            file_stat = file_path.stat()
            if file_stat.st_mode & stat.S_IROTH:
                core_logger.print_to_log_and_console(
                    f"Secret file is world-readable for {file_env_var}", "warning"
                )

            # Security: Limit file size to prevent memory exhaustion (max 64KB for secrets)
            if file_stat.st_size > 65536:  # 64KB
                core_logger.print_to_log_and_console(
                    f"Secret file too large for {file_env_var}", "error"
                )
                raise EnvironmentError(f"Secret file too large for {file_env_var}")

            # Read the secret file
            with file_path.open("r", encoding="utf-8") as secret_file:
                content = secret_file.read().strip()

                if content:
                    core_logger.print_to_log_and_console(
                        f"Successfully loaded secret from file for {env_var_name}",
                        "debug",
                    )
                    return content
                else:
                    core_logger.print_to_log_and_console(
                        f"Secret file is empty for {file_env_var}", "warning"
                    )

        except (OSError, IOError, UnicodeDecodeError) as e:
            # Log error without exposing file path details
            core_logger.print_to_log_and_console(
                f"Error reading secret file for {file_env_var}: {type(e).__name__}",
                "error",
            )
            raise EnvironmentError(
                f"Error reading secret file for {file_env_var}"
            ) from e
        except Exception as e:
            core_logger.print_to_log_and_console(
                f"Unexpected error reading secret for {file_env_var}: {type(e).__name__}",
                "error",
            )
            raise EnvironmentError(
                f"Unexpected error reading secret for {file_env_var}"
            ) from e

    # If neither environment variable nor file is found, return default
    return default_value


def _is_safe_path(file_path: Path) -> bool:
    """
    Validate if file path is safe to access.

    Args:
        file_path: Path to validate.

    Returns:
        True if path is safe, False otherwise.
    """
    try:
        path_str = str(file_path)

        # Allow common Docker secrets locations
        allowed_prefixes = [
            "/run/secrets/",  # Standard Docker secrets mount point
            "/var/run/secrets/",  # Alternative Docker secrets location
            "/tmp/",  # For testing/development
            "/secrets/",  # Custom secrets directory
        ]

        # For development, also allow relative paths in current working directory
        if ENVIRONMENT == "development":
            cwd = Path.cwd()
            try:
                file_path.relative_to(cwd)
                return True
            except ValueError:
                pass

        # Check if path starts with any allowed prefix
        return any(path_str.startswith(prefix) for prefix in allowed_prefixes)

    except Exception:
        return False


def validate_fernet_key(fernet_key: str | None) -> bool:
    """
    Validate Fernet encryption key format.

    Args:
        fernet_key: Fernet key to validate.

    Returns:
        True if key is valid, False otherwise.
    """
    if not fernet_key:
        core_logger.print_to_log_and_console("FERNET_KEY is not set or empty", "error")
        return False

    try:
        # Attempt to create a Fernet cipher with the key
        fernet_key_bytes = fernet_key.encode("utf-8")
        Fernet(fernet_key_bytes)

        core_logger.print_to_log_and_console(
            "FERNET_KEY validation successful", "debug"
        )
        return True
    except ValueError as e:
        core_logger.print_to_log_and_console(
            f"FERNET_KEY validation failed: Invalid key format - {str(e)}", "error"
        )
        return False
    except Exception as e:
        core_logger.print_to_log_and_console(
            f"FERNET_KEY validation failed: Unexpected error - {str(e)}", "error"
        )
        return False


def check_required_env_vars():
    """
    Validate required environment variables are set.

    Raises:
        EnvironmentError: If required variables missing.
    """
    # Secrets that support both direct env vars and _FILE variants
    secret_vars = ["DB_PASSWORD", "SECRET_KEY", "FERNET_KEY"]

    # Non-secret required vars that must be set directly
    required_env_vars = [
        "ENDURAIN_HOST",
    ]

    # Email is optional but warn if not configured
    email_vars = ["SMTP_HOST", "SMTP_USERNAME", "SMTP_PASSWORD"]
    for var in email_vars:
        if var not in os.environ:
            core_logger.print_to_log_and_console(
                f"Email not configured (missing: {var}). Password reset feature will not work.",
                "info",
            )

    # Check secret variables - either direct env var or _FILE variant must be present
    for var in secret_vars:
        file_var = f"{var}_FILE"
        if var not in os.environ and file_var not in os.environ:
            core_logger.print_to_log_and_console(
                f"Missing required environment variable: {var} (or {file_var} for Docker secrets)",
                "error",
            )
            raise EnvironmentError(
                f"Missing required environment variable: {var} (or {file_var} for Docker secrets)"
            )

    # Check non-secret required variables
    for var in required_env_vars:
        if var not in os.environ:
            core_logger.print_to_log_and_console(
                f"Missing required environment variable: {var}", "error"
            )
            raise EnvironmentError(f"Missing required environment variable: {var}")

    # Validate FERNET_KEY if it's available
    fernet_key = read_secret("FERNET_KEY")
    if fernet_key:
        is_valid = validate_fernet_key(fernet_key)
        if not is_valid:
            core_logger.print_to_log_and_console(
                "FERNET_KEY validation failed. Please check the key format and regenerate if necessary.",
                "warning",
            )


def check_required_dirs():
    """
    Ensure required directories exist and are valid.

    Raises:
        EnvironmentError: If directory is not valid.
    """
    required_dirs = [
        DATA_DIR,
        USER_IMAGES_DIR,
        SERVER_IMAGES_DIR,
        ACTIVITY_MEDIA_DIR,
        FILES_DIR,
        FILES_PROCESSED_DIR,
        FILES_BULK_IMPORT_DIR,
        FILES_BULK_IMPORT_IMPORT_ERRORS_DIR,
        LOGS_DIR,
    ]

    for required_dir in required_dirs:
        if not os.path.exists(required_dir):
            os.mkdir(required_dir)
        elif not os.path.isdir(required_dir):
            core_logger.print_to_log_and_console(
                f"Required directory is not a directory: {required_dir}", "error"
            )
            raise EnvironmentError(
                f"Required directory is not a directory: {required_dir}"
            )<|MERGE_RESOLUTION|>--- conflicted
+++ resolved
@@ -7,11 +7,7 @@
 import core.logger as core_logger
 
 # Constant related to version
-<<<<<<< HEAD
 API_VERSION = "v0.16.0"
-=======
-API_VERSION = "v0.15.3"
->>>>>>> 6b933844
 LICENSE_NAME = "GNU Affero General Public License v3.0 or later"
 LICENSE_IDENTIFIER = "AGPL-3.0-or-later"
 LICENSE_URL = "https://spdx.org/licenses/AGPL-3.0-or-later.html"
