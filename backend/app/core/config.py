import os

import core.logger as core_logger

# Constant related to version
<<<<<<< HEAD
API_VERSION = "v0.8.2"
=======
API_VERSION = "v0.9.0"
>>>>>>> 67447288
LICENSE_NAME = "GNU Affero General Public License v3.0 or later"
LICENSE_IDENTIFIER = "AGPL-3.0-or-later"
LICENSE_URL = "https://spdx.org/licenses/AGPL-3.0-or-later.html"
ROOT_PATH = "/api/v1"
FRONTEND_DIR = "/app/frontend/dist"


def check_required_env_vars():
    required_env_vars = [
        "TZ",
        "DB_TYPE",
        "DB_HOST",
        "DB_PORT",
        "DB_USER",
        "DB_PASSWORD",
        "DB_DATABASE",
        "SECRET_KEY",
        "ALGORITHM",
        "ACCESS_TOKEN_EXPIRE_MINUTES",
        "REFRESH_TOKEN_EXPIRE_DAYS",
        "STRAVA_CLIENT_ID",
        "STRAVA_CLIENT_SECRET",
        "STRAVA_AUTH_CODE",
        "JAEGER_ENABLED",
        "JAEGER_PROTOCOL",
        "JAEGER_HOST",
        "JAGGER_PORT",
        "ENDURAIN_HOST",
        "GEOCODES_MAPS_API",
    ]

    for var in required_env_vars:
        if var not in os.environ:
            core_logger.print_to_log_and_console(f"Missing required environment variable: {var}", "error")
            raise EnvironmentError(f"Missing required environment variable: {var}")<|MERGE_RESOLUTION|>--- conflicted
+++ resolved
@@ -3,11 +3,7 @@
 import core.logger as core_logger
 
 # Constant related to version
-<<<<<<< HEAD
-API_VERSION = "v0.8.2"
-=======
 API_VERSION = "v0.9.0"
->>>>>>> 67447288
 LICENSE_NAME = "GNU Affero General Public License v3.0 or later"
 LICENSE_IDENTIFIER = "AGPL-3.0-or-later"
 LICENSE_URL = "https://spdx.org/licenses/AGPL-3.0-or-later.html"
