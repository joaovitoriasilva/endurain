--- conflicted
+++ resolved
@@ -3,10 +3,7 @@
 from sqlalchemy.orm import sessionmaker, declarative_base
 from sqlalchemy.engine.url import URL
 
-<<<<<<< HEAD
-=======
 import core.config as core_config
-
 
 # Fetch the database type (e.g., mariadb or postgresql)
 db_type = os.environ.get("DB_TYPE", "postgres").lower()
@@ -19,7 +16,6 @@
         f"Unsupported DB_TYPE: {db_type}. Supported types are {list(supported_drivers.keys())}"
     )
 
->>>>>>> 6b933844
 # Define the database connection URL using environment variables
 db_url = URL.create(
     drivername="postgresql+psycopg",
