from pydantic import BaseModel, EmailStr, field_validator
import re

PASSWORD_REGEX = r"^(?=.*[A-Z])(?=.*\d)(?=.*[ !\"#$%&'()*+,\-./:;<=>?@[\\\]^_`{|}~])[A-Za-z\d !\"#$%&'()*+,\-./:;<=>?@[\\\]^_`{|}~]{8,}$"


def validate_password(value: str) -> str:
    if not re.match(PASSWORD_REGEX, value):
        raise ValueError(
            "Password must be at least 8 characters long, include an uppercase letter, a number, and a special character."
        )
    return value


class User(BaseModel):
    id: int | None = None
    name: str
    username: str
    email: EmailStr
    city: str | None = None
    birthdate: str | None = None
    preferred_language: str
    gender: int
    units: int
    height: int | None = None
    access_type: int
    photo_path: str | None = None
    is_active: int
<<<<<<< HEAD
    currency: int
=======
    first_day_of_week: int = 0
>>>>>>> a54bc506

    class Config:
        orm_mode = True


class UserCreate(User):
    password: str

    @field_validator("password")
    def validate_password_field(cls, value):
        return validate_password(value)


class UserMe(User):
    is_strava_linked: int | None = None
    is_garminconnect_linked: int | None = None
    default_activity_visibility: int | None = None
    hide_activity_start_time: bool | None = None
    hide_activity_location: bool | None = None
    hide_activity_map: bool | None = None
    hide_activity_hr: bool | None = None
    hide_activity_power: bool | None = None
    hide_activity_cadence: bool | None = None
    hide_activity_elevation: bool | None = None
    hide_activity_speed: bool | None = None
    hide_activity_pace: bool | None = None
    hide_activity_laps: bool | None = None
    hide_activity_workout_sets_steps: bool | None = None
    hide_activity_gear: bool | None = None


class UserEditPassword(BaseModel):
    password: str

    @field_validator("password")
    def validate_password_field(cls, value):
        return validate_password(value)<|MERGE_RESOLUTION|>--- conflicted
+++ resolved
@@ -26,11 +26,8 @@
     access_type: int
     photo_path: str | None = None
     is_active: int
-<<<<<<< HEAD
+    first_day_of_week: int = 0
     currency: int
-=======
-    first_day_of_week: int = 0
->>>>>>> a54bc506
 
     class Config:
         orm_mode = True
