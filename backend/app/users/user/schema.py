--- conflicted
+++ resolved
@@ -1,7 +1,5 @@
 from pydantic import BaseModel, EmailStr, field_validator
 import re
-<<<<<<< HEAD
-=======
 import server_settings.schema as server_settings_schema
 
 
@@ -82,7 +80,6 @@
     REGULAR = 1
     ADMIN = 2
 
->>>>>>> 5b3d68b0
 
 PASSWORD_REGEX = r"^(?=.*[A-Z])(?=.*\d)(?=.*[ !\"#$%&'()*+,\-./:;<=>?@[\\\]^_`{|}~])[A-Za-z\d !\"#$%&'()*+,\-./:;<=>?@[\\\]^_`{|}~]{8,}$"
 
