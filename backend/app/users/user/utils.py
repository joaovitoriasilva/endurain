import os
import glob

from fastapi import HTTPException, status, UploadFile
from sqlalchemy.orm import Session

import shutil

import session.constants as session_constants

import users.user.crud as users_crud
import users.user.schema as users_schema

import core.logger as core_logger
import core.config as core_config


def check_user_is_active(user: users_schema.User) -> None:
    if user.is_active == session_constants.USER_NOT_ACTIVE:
        raise HTTPException(
            status_code=status.HTTP_403_FORBIDDEN,
            detail="Inactive user",
            headers={"WWW-Authenticate": "Bearer"},
        )


def delete_user_photo_filesystem(user_id: int):
    # Define the pattern to match files with the specified name regardless of the extension
<<<<<<< HEAD
    folder = "config/user_images"
=======
    folder = core_config.USER_IMAGES_DIR
>>>>>>> 6e42b6e6
    file = f"{user_id}.*"

    # Find all files matching the pattern
    files_to_delete = glob.glob(os.path.join(folder, file))

    # Remove each file found
    for file_path in files_to_delete:
        if os.path.exists(file_path):
            os.remove(file_path)


def format_user_birthdate(user):
    user.birthdate = user.birthdate if isinstance(user.birthdate, str) else user.birthdate.isoformat() if user.birthdate else None
    return user


async def save_user_image(user_id: int, file: UploadFile, db: Session):
    try:
<<<<<<< HEAD
        upload_dir = "config/user_images"
        user_photo_path_dir = "user_images"
=======
        upload_dir = core_config.USER_IMAGES_DIR
>>>>>>> 6e42b6e6
        os.makedirs(upload_dir, exist_ok=True)

        # Get file extension
        _, file_extension = os.path.splitext(file.filename)
        filename = f"{user_id}{file_extension}"

        file_path_to_save = os.path.join(upload_dir, filename)
        user_photo_path = os.path.join(user_photo_path_dir, filename)

        with open(file_path_to_save, "wb") as buffer:
            shutil.copyfileobj(file.file, buffer)

        return users_crud.edit_user_photo_path(user_id, user_photo_path, db)
    except Exception as err:
        # Log the exception
        core_logger.print_to_log(f"Error in save_user_image: {err}", "error", exc=err)

        # Remove the file after processing
        if os.path.exists(file_path_to_save):
            os.remove(file_path_to_save)

        # Raise an HTTPException with a 500 Internal Server Error status code
        raise HTTPException(
            status_code=status.HTTP_500_INTERNAL_SERVER_ERROR,
            detail="Internal Server Error",
        ) from err<|MERGE_RESOLUTION|>--- conflicted
+++ resolved
@@ -26,11 +26,7 @@
 
 def delete_user_photo_filesystem(user_id: int):
     # Define the pattern to match files with the specified name regardless of the extension
-<<<<<<< HEAD
-    folder = "config/user_images"
-=======
     folder = core_config.USER_IMAGES_DIR
->>>>>>> 6e42b6e6
     file = f"{user_id}.*"
 
     # Find all files matching the pattern
@@ -49,12 +45,7 @@
 
 async def save_user_image(user_id: int, file: UploadFile, db: Session):
     try:
-<<<<<<< HEAD
-        upload_dir = "config/user_images"
-        user_photo_path_dir = "user_images"
-=======
         upload_dir = core_config.USER_IMAGES_DIR
->>>>>>> 6e42b6e6
         os.makedirs(upload_dir, exist_ok=True)
 
         # Get file extension
@@ -62,12 +53,11 @@
         filename = f"{user_id}{file_extension}"
 
         file_path_to_save = os.path.join(upload_dir, filename)
-        user_photo_path = os.path.join(user_photo_path_dir, filename)
 
         with open(file_path_to_save, "wb") as buffer:
             shutil.copyfileobj(file.file, buffer)
 
-        return users_crud.edit_user_photo_path(user_id, user_photo_path, db)
+        return users_crud.edit_user_photo_path(user_id, file_path_to_save, db)
     except Exception as err:
         # Log the exception
         core_logger.print_to_log(f"Error in save_user_image: {err}", "error", exc=err)
