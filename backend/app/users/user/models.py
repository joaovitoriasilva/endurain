--- conflicted
+++ resolved
@@ -64,19 +64,17 @@
     is_active = Column(
         Integer, nullable=False, comment="Is user active (1 - active, 2 - not active)"
     )
-<<<<<<< HEAD
+    first_day_of_week = Column(
+        Integer,
+        nullable=False,
+        default=0,
+        comment="User first day of week (0 - Sunday, 1 - Monday, etc.)",
+    )
     currency = Column(
         Integer,
         nullable=False,
         default=1,
         comment="User currency (one digit)(1 - euro, 2 - dollar, 3 - pound)",
-=======
-    first_day_of_week = Column(
-        Integer,
-        nullable=False,
-        default=0,
-        comment="User first day of week (0 - Sunday, 1 - Monday, etc.)",
->>>>>>> a54bc506
     )
 
     # Define a relationship to UsersSessions model
