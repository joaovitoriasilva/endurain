import os
import zipfile

from datetime import datetime, timedelta, timezone
import garminconnect
from sqlalchemy.orm import Session

import core.logger as core_logger
import core.config as core_config

import garmin.utils as garmin_utils

import activities.activity.schema as activities_schema
import activities.activity.utils as activities_utils
import activities.activity.crud as activities_crud

import users.user.crud as users_crud

from core.database import SessionLocal


def fetch_and_process_activities_by_dates(
    garminconnect_client: garminconnect.Garmin,
    start_date: datetime,
    end_date: datetime,
    user_id: int,
    db: Session,
) -> list[activities_schema.Activity] | None:
    try:
        # Fetch Garmin Connect activities for the specified date range
        garmin_activities = garminconnect_client.get_activities_by_date(
            start_date.date(), end_date.date()
        )
    except Exception as err:
        core_logger.print_to_log(
            f"Error fetching activities for user {user_id} between {start_date.date()} and {end_date.date()}: {err}",
            "error",
            exc=err,
        )
        return None

    if garmin_activities is None:
        # Log an informational event if no activities were found
        core_logger.print_to_log_and_console(
            f"User {user_id}: No new Garmin Connect activities found between {start_date.date()} and {end_date.date()}: garmin_activities is None"
        )
        # Return 0 to indicate no activities were processed
        return None

    parsed_activities = []

    # Download activities
    for activity in garmin_activities:
        # Get the activity ID
        activity_id = activity["activityId"]

        # Check if the activity is already stored in the database
        activity_db = activities_crud.get_activity_by_garminconnect_id_from_user_id(
            activity_id, user_id, db
        )

        if activity_db:
            # Log an informational event if the activity is already stored
            core_logger.print_to_log(
                f"User {user_id}: Activity {activity_id} already stored in the database"
            )
            continue

        core_logger.print_to_log(f"User {user_id}: Processing activity {activity_id}")

        # Get activity gear
        activity_gear = garminconnect_client.get_activity_gear(activity_id)

        # Download the activity in original format (.zip file)
        zip_data = garminconnect_client.download_activity(
            activity_id, dl_fmt=garminconnect_client.ActivityDownloadFormat.ORIGINAL
        )
        # Save the zip file
<<<<<<< HEAD
        output_file = f"config/files/{str(activity_id)}.zip"
=======
        output_file = f"{core_config.FILES_DIR}/{str(activity_id)}.zip"
>>>>>>> 6e42b6e6

        # Write the ZIP data to the output file
        with open(output_file, "wb") as fb:
            fb.write(zip_data)

        # Array to store the names of extracted files
        extracted_files = []

        # Open the ZIP file
        with zipfile.ZipFile(output_file, "r") as zip_ref:
            # Extract all contents to the specified directory
<<<<<<< HEAD
            zip_ref.extractall("config/files")
=======
            zip_ref.extractall(core_config.FILES_DIR)
>>>>>>> 6e42b6e6
            # Populate the array with file names
            extracted_files = zip_ref.namelist()

        try:
            os.remove(output_file)
        except OSError as err:
            core_logger.print_to_log(
                f"Error removing file {output_file}: {err}", "error", exc=err
            )

        for file_path_suffix in extracted_files:
            # Parse and store the activity from the extracted file
<<<<<<< HEAD
            full_file_path = os.path.join("config/files", file_path_suffix)
=======
            full_file_path = os.path.join(core_config.FILES_DIR, file_path_suffix)
>>>>>>> 6e42b6e6

            parsed_activities.extend(
                activities_utils.parse_and_store_activity_from_file(
                    user_id,
                    full_file_path,
                    db,
                    True,
                    activity_gear,
                )
                or []
            )

    # Return the number of activities processed
    return parsed_activities if parsed_activities else None


def retrieve_garminconnect_users_activities_for_days(days: int):
    # Create a new database session
    db = SessionLocal()

    try:
        # Get all users
        users = users_crud.get_all_users(db)

        # Calculate the start date and end date
        calculated_start_date = datetime.now(timezone.utc) - timedelta(days=days)
        calculated_end_date = datetime.now(timezone.utc)

        # Iterate through all users
        for user in users:
            try:
                get_user_garminconnect_activities_by_dates(
                    calculated_start_date,
                    calculated_end_date,
                    user.id,
                    db,
                )
            except Exception as err:
                # Log specific errors for each user
                core_logger.print_to_log(
                    f"Error processing activities for user {user.id} in retrieve_garminconnect_users_activities_for_days: {err}",
                    "error",
                    exc=err,
                )
    except Exception as err:
        core_logger.print_to_log(
            f"Error getting users in retrieve_garminconnect_users_activities_for_days: {err}",
            "error",
            exc=err,
        )
    finally:
        # Ensure the session is closed after use
        db.close()


def get_user_garminconnect_client(user_id: int, db: Session):
    try:
        # Get the user integrations by user ID
        user_integrations = garmin_utils.fetch_user_integrations_and_validate_token(
            user_id, db
        )

        if user_integrations is None:
            core_logger.print_to_log(f"User {user_id}: Garmin Connect not linked")
            return None

        # Create a Garmin Connect client with the user's access token
        garminconnect_client = garmin_utils.login_garminconnect_using_tokens(
            user_integrations.garminconnect_oauth1,
            user_integrations.garminconnect_oauth2,
        )

        # return the Garmin Connect client
        return garminconnect_client
    except Exception as err:
        # Log specific errors during getting the Garmin Connect client
        core_logger.print_to_log(
            f"Error in get_user_garminconnect_client: {err}", "error", exc=err
        )

        # Return None if the client cannot be created
        return None


def get_user_garminconnect_activities_by_dates(
    start_date: datetime,
    end_date: datetime,
    user_id: int,
    db: Session,
) -> list[activities_schema.Activity] | None:
    try:
        # Get the Garmin Connect client for the user
        garminconnect_client = get_user_garminconnect_client(user_id, db)

        if garminconnect_client is not None:
            # Fetch Garmin Connect activities for the specified date range
            garminconnect_activities_processed = fetch_and_process_activities_by_dates(
                garminconnect_client, start_date, end_date, user_id, db
            )

            # Log the start of the activities processing
            core_logger.print_to_log(
                f"User {user_id}: Started Garmin Connect activities processing for date range {start_date.date()} to {end_date.date()}"
            )

            # Log an informational event for tracing
            core_logger.print_to_log(
                f"User {user_id}: {len(garminconnect_activities_processed) if garminconnect_activities_processed else 0} Garmin Connect activities processed"
            )

            # Return the processed activities
            return garminconnect_activities_processed
        # If the client is None, return None
        return None
    except Exception as err:
        # Log specific errors during Garmin Connect processing
        core_logger.print_to_log(
            f"Error in get_user_garminconnect_activities_by_dates: {err}",
            "error",
            exc=err,
        )
        return None<|MERGE_RESOLUTION|>--- conflicted
+++ resolved
@@ -76,11 +76,7 @@
             activity_id, dl_fmt=garminconnect_client.ActivityDownloadFormat.ORIGINAL
         )
         # Save the zip file
-<<<<<<< HEAD
-        output_file = f"config/files/{str(activity_id)}.zip"
-=======
         output_file = f"{core_config.FILES_DIR}/{str(activity_id)}.zip"
->>>>>>> 6e42b6e6
 
         # Write the ZIP data to the output file
         with open(output_file, "wb") as fb:
@@ -92,11 +88,7 @@
         # Open the ZIP file
         with zipfile.ZipFile(output_file, "r") as zip_ref:
             # Extract all contents to the specified directory
-<<<<<<< HEAD
-            zip_ref.extractall("config/files")
-=======
             zip_ref.extractall(core_config.FILES_DIR)
->>>>>>> 6e42b6e6
             # Populate the array with file names
             extracted_files = zip_ref.namelist()
 
@@ -109,11 +101,7 @@
 
         for file_path_suffix in extracted_files:
             # Parse and store the activity from the extracted file
-<<<<<<< HEAD
-            full_file_path = os.path.join("config/files", file_path_suffix)
-=======
             full_file_path = os.path.join(core_config.FILES_DIR, file_path_suffix)
->>>>>>> 6e42b6e6
 
             parsed_activities.extend(
                 activities_utils.parse_and_store_activity_from_file(
