--- conflicted
+++ resolved
@@ -61,11 +61,7 @@
 ):
     try:
         # Ensure the 'server_images' directory exists
-<<<<<<< HEAD
-        upload_dir = "config/server_images"
-=======
         upload_dir = core_config.SERVER_IMAGES_DIR
->>>>>>> 6e42b6e6
         os.makedirs(upload_dir, exist_ok=True)
 
         # Build the full path with the name "login.png"
@@ -96,11 +92,7 @@
 ):
     try:
         # Build the full path to the file
-<<<<<<< HEAD
-        file_path = os.path.join("config/server_images", "login.png")
-=======
         file_path = os.path.join(core_config.SERVER_IMAGES_DIR, "login.png")
->>>>>>> 6e42b6e6
 
         # Check if the file exists
         if os.path.exists(file_path):
