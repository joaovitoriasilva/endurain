--- conflicted
+++ resolved
@@ -335,11 +335,7 @@
             for gear in (gears or [])
             if gear is not None
             and getattr(gear, "nickname", None)
-<<<<<<< HEAD
-            and str(gear.nickname).replace("+", " ").strip() 
-=======
             and str(gear.nickname).replace("+", " ").strip()
->>>>>>> 5b3d68b0
         ]
 
         # 2) De-dupe within the valid_gears payload (case-insensitive, trimmed)
