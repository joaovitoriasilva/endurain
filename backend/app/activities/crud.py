from operator import and_, or_
from fastapi import HTTPException, status
from datetime import datetime
from sqlalchemy import func, desc
from sqlalchemy.orm import Session, joinedload
from urllib.parse import unquote
from pydantic import BaseModel

import activities.models as activities_models
import activities.schema as activities_schema
import activities.utils as activities_utils

import server_settings.crud as server_settings_crud

import core.logger as core_logger


def get_all_activities(db: Session):
    try:
        # Get the activities from the database
        activities = db.query(activities_models.Activity).all()

        # Check if there are activities if not return None
        if not activities:
            return None

        for activity in activities:
            activity = activities_utils.serialize_activity(activity)

        # Return the activities
        return activities

    except Exception as err:
        # Log the exception
        core_logger.print_to_log(
            f"Error in get_all_activities: {err}", "error", exc=err
        )
        # Raise an HTTPException with a 500 Internal Server Error status code
        raise HTTPException(
            status_code=status.HTTP_500_INTERNAL_SERVER_ERROR,
            detail="Internal Server Error",
        ) from err


def get_all_activities_no_serialize(db: Session):
    try:
        # Get the activities from the database
        activities = db.query(activities_models.Activity).all()

        # Check if there are activities if not return None
        if not activities:
            return None

        # Return the activities
        return activities

    except Exception as err:
        # Log the exception
        core_logger.print_to_log(
            f"Error in get_all_activities_no_serialize: {err}", "error", exc=err
        )
        # Raise an HTTPException with a 500 Internal Server Error status code
        raise HTTPException(
            status_code=status.HTTP_500_INTERNAL_SERVER_ERROR,
            detail="Internal Server Error",
        ) from err


def get_user_activities(
    user_id: int,
    db: Session,
    activity_type: int | None = None,
    start_date: date | None = None,
    end_date: date | None = None,
    name_search: str | None = None,
) -> list[activities_schema.Activity] | None:
    try:
        # Base query
        query = db.query(activities_models.Activity).filter(
            activities_models.Activity.user_id == user_id
        )

        # Apply filters
        if activity_type:
            # add filter for activity type
            query = query.filter(
                activities_models.Activity.activity_type == activity_type
            )
            
        if start_date:
            # add filter for start date
            query = query.filter(
                func.date(activities_models.Activity.start_time) >= start_date
            )

        if end_date:
            # add filter for end date
            query = query.filter(
                func.date(activities_models.Activity.start_time) <= end_date
            )

        if name_search:
            # Decode and prepare search term
            search_term = unquote(name_search).replace("+", " ").lower()
            # Apply search across name, town, city, and country
            query = query.filter(
                or_(
                    func.lower(activities_models.Activity.name).like(
                        f"%{search_term}%"
                    ),
                    func.lower(activities_models.Activity.town).like(
                        f"%{search_term}%"
                    ),
                    func.lower(activities_models.Activity.city).like(
                        f"%{search_term}%"
                    ),
                    func.lower(activities_models.Activity.country).like(
                        f"%{search_term}%"
                    ),
                )
            )

        # Apply sorting
        query = query.order_by(desc(activities_models.Activity.start_time))

        # Get the activities from the database
        activities = query.all()

        # Check if there are activities if not return None
        if not activities:
            return None

        # Serialize all activities in one pass
        serialized_activities = []
        for activity in activities:
            serialized_activities.append(activities_utils.serialize_activity(activity))

        # Return the activities
        return serialized_activities

    except Exception as err:
        # Log the exception
        core_logger.print_to_log(
            f"Error in get_user_activities: {err}", "error", exc=err
        )
        # Raise an HTTPException with a 500 Internal Server Error status code
        raise HTTPException(
            status_code=status.HTTP_500_INTERNAL_SERVER_ERROR,
            detail="Internal Server Error",
        ) from err


def get_user_activities_by_user_id_and_garminconnect_gear_set(
    user_id: int, db: Session
):
    try:
        # Get the activities from the database
        activities = (
            db.query(activities_models.Activity)
            .filter(
                activities_models.Activity.user_id == user_id,
                activities_models.Activity.garminconnect_gear_id.isnot(None),
            )
            .order_by(desc(activities_models.Activity.start_time))
            .all()
        )

        # Check if there are activities if not return None
        if not activities:
            return None

        # Iterate and format the dates
        for activity in activities:
            activity = activities_utils.serialize_activity(activity)

        # Return the activities
        return activities
    except Exception as err:
        # Log the exception
        core_logger.print_to_log(
            f"Error in get_user_activities_by_user_id_and_garminconnect_gear_set: {err}",
            "error",
            exc=err,
        )
        # Raise an HTTPException with a 500 Internal Server Error status code
        raise HTTPException(
            status_code=status.HTTP_500_INTERNAL_SERVER_ERROR,
            detail="Internal Server Error",
        ) from err


def get_user_activities_with_pagination(
<<<<<<< HEAD
    user_id: int, db: Session, page_number: int = 1, num_records: int = 5
):
    try:
        # Get the activities from the database
        activities = (
            db.query(activities_models.Activity)
            .filter(activities_models.Activity.user_id == user_id)
            .order_by(desc(activities_models.Activity.start_time))
            .offset((page_number - 1) * num_records)
            .limit(num_records)
            .all()
        )

        # Check if there are activities if not return None
        if not activities:
            return None

        for activity in activities:
            activity = activities_utils.serialize_activity(activity)

        # Return the activities
        return activities

=======
    user_id: int,
    db: Session,
    page_number: int = 1,
    num_records: int = 5,
    activity_type: int | None = None,
    start_date: date | None = None,
    end_date: date | None = None,
    name_search: str | None = None,
    sort_by: str | None = None,
    sort_order: str | None = None,
) -> list[activities_schema.Activity] | None:
    try:
        # Mapping from frontend sort keys to database model fields
        SORT_MAP = {
            "type": activities_models.Activity.activity_type,
            "name": activities_models.Activity.name,
            "start_time": activities_models.Activity.start_time,
            "duration": activities_models.Activity.total_timer_time,
            "distance": activities_models.Activity.distance,
            "calories": activities_models.Activity.calories,
            "elevation": activities_models.Activity.elevation_gain,
            "pace": activities_models.Activity.pace,
            "average_hr": activities_models.Activity.average_hr,
        }

        # Base query
        query = db.query(activities_models.Activity).filter(
            activities_models.Activity.user_id == user_id
        )

        # Apply filters
        if activity_type:
            # add filter for activity type
            query = query.filter(
                activities_models.Activity.activity_type == activity_type
            )
            
        if start_date:
            # add filter for start date
            query = query.filter(
                func.date(activities_models.Activity.start_time) >= start_date
            )

        if end_date:
            # add filter for end date
            query = query.filter(
                func.date(activities_models.Activity.start_time) <= end_date
            )

        if name_search:
            # Decode and prepare search term
            search_term = unquote(name_search).replace("+", " ").lower()
            # Apply search across name, town, city, and country
            query = query.filter(
                or_(
                    func.lower(activities_models.Activity.name).like(
                        f"%{search_term}%"
                    ),
                    func.lower(activities_models.Activity.town).like(
                        f"%{search_term}%"
                    ),
                    func.lower(activities_models.Activity.city).like(
                        f"%{search_term}%"
                    ),
                    func.lower(activities_models.Activity.country).like(
                        f"%{search_term}%"
                    ),
                )
            )

        # Apply sorting
        sort_ascending = sort_order and sort_order.lower() == "asc"

        if sort_by == "location":
            # Special handling for location: sort by country, then city, then town
            country_sort = activities_models.Activity.country
            city_sort = activities_models.Activity.city
            town_sort = activities_models.Activity.town
            if sort_ascending:
                query = query.order_by(
                    country_sort.asc().nullslast(),
                    city_sort.asc().nullslast(),
                    town_sort.asc().nullslast(),
                )
            else:
                query = query.order_by(
                    country_sort.desc().nullslast(),
                    city_sort.desc().nullslast(),
                    town_sort.desc().nullslast(),
                )
        else:
            # Standard sorting for other columns
            sort_column = SORT_MAP.get(
                sort_by, activities_models.Activity.start_time
            )  # Default to start_time
            if sort_ascending:
                # Handle potential None values for numeric/date columns if needed, e.g., .nullslast()
                query = query.order_by(
                    sort_column.asc().nullslast()
                    if hasattr(sort_column, "asc")
                    else sort_column
                )
            else:
                # Default to descending order
                query = query.order_by(
                    sort_column.desc().nullslast()
                    if hasattr(sort_column, "desc")
                    else desc(sort_column)
                )

        # Apply pagination
        paginated_query = query.offset((page_number - 1) * num_records).limit(
            num_records
        )

        # Fetch activities
        activities = paginated_query.all()

        # Serialize activities
        serialized_activities = []
        if activities:
            for activity in activities:
                serialized_activities.append(
                    activities_utils.serialize_activity(activity)
                )

        # Return the activities
        return serialized_activities if serialized_activities else None

    except Exception as err:
        # Log the exception
        core_logger.print_to_log(
            f"Error in get_user_activities_with_pagination: {err}", "error", exc=err
        )
        # Raise an HTTPException with a 500 Internal Server Error status code
        raise HTTPException(
            status_code=status.HTTP_500_INTERNAL_SERVER_ERROR,
            detail="Internal Server Error",
        ) from err


def get_distinct_activity_types_for_user(user_id: int, db: Session):
    try:
        # Query distinct activity types (IDs) for the user
        type_ids = (
            db.query(activities_models.Activity.activity_type)
            .filter(activities_models.Activity.user_id == user_id)
            .distinct()
            .order_by(activities_models.Activity.activity_type)
            .all()
        )

        # Map type IDs to names, excluding None values
        return {
            type_id: activities_utils.ACTIVITY_ID_TO_NAME.get(type_id, "Unknown")
            for type_id, in type_ids if type_id is not None
        }
>>>>>>> b6a3cd52
    except Exception as err:
        # Log the exception
        core_logger.print_to_log(
            f"Error in get_user_activities_with_pagination: {err}", "error", exc=err
        )
        # Raise an HTTPException with a 500 Internal Server Error status code
        raise HTTPException(
            status_code=status.HTTP_500_INTERNAL_SERVER_ERROR,
            detail="Internal Server Error",
        ) from err


def get_user_activities_per_timeframe(
    user_id: int,
    start: datetime,
    end: datetime,
    db: Session,
):
    try:
        # Get the activities from the database
        activities = (
            db.query(activities_models.Activity)
            .filter(
                activities_models.Activity.user_id == user_id,
                func.date(activities_models.Activity.start_time) >= start.date(),
                func.date(activities_models.Activity.start_time) <= end.date(),
            )
            .order_by(desc(activities_models.Activity.start_time))
        ).all()

        # Check if there are activities if not return None
        if not activities:
            return None

        for activity in activities:
            activity = activities_utils.serialize_activity(activity)

        # Return the activities
        return activities

    except Exception as err:
        # Log the exception
        core_logger.print_to_log(
            f"Error in get_user_activities_per_timeframe: {err}", "error", exc=err
        )
        # Raise an HTTPException with a 500 Internal Server Error status code
        raise HTTPException(
            status_code=status.HTTP_500_INTERNAL_SERVER_ERROR,
            detail="Internal Server Error",
        ) from err


def get_user_following_activities_per_timeframe(
    user_id: int,
    start: datetime,
    end: datetime,
    db: Session,
):
    try:
        # Get the activities from the database
        activities = (
            db.query(activities_models.Activity)
            .filter(
                and_(
                    activities_models.Activity.user_id == user_id,
                    activities_models.Activity.visibility.in_([0, 1]),
                ),
                func.date(activities_models.Activity.start_time) >= start,
                func.date(activities_models.Activity.start_time) <= end,
            )
            .order_by(desc(activities_models.Activity.start_time))
        ).all()

        # Check if there are activities if not return None
        if not activities:
            return None

        for activity in activities:
            activity = activities_utils.serialize_activity(activity)

        # Return the activities
        return activities

    except Exception as err:
        # Log the exception
        core_logger.print_to_log(
            f"Error in get_user_following_activities_per_timeframe: {err}", "error", exc=err
        )
        # Raise an HTTPException with a 500 Internal Server Error status code
        raise HTTPException(
            status_code=status.HTTP_500_INTERNAL_SERVER_ERROR,
            detail="Internal Server Error",
        ) from err


def get_user_following_activities_with_pagination(
    user_id: int, page_number: int, num_records: int, db: Session
):
    try:
        # Get the activities from the database
        activities = (
            db.query(activities_models.Activity)
            .join(
                activities_models.Follower,
                activities_models.Follower.following_id
                == activities_models.Activity.user_id,
            )
            .filter(
                and_(
                    activities_models.Follower.follower_id == user_id,
                    activities_models.Follower.is_accepted,
                ),
                activities_models.Activity.visibility.in_([0, 1]),
            )
            .order_by(desc(activities_models.Activity.start_time))
            .offset((page_number - 1) * num_records)
            .limit(num_records)
            .options(joinedload(activities_models.Activity.user))
            .all()
        )

        # Check if there are activities if not return None
        if not activities:
            return None

        # Iterate and format the dates
        for activity in activities:
            activity = activities_utils.serialize_activity(activity)

        # Return the activities
        return activities
    except Exception as err:
        # Log the exception
        core_logger.print_to_log(
            f"Error in get_user_following_activities_with_pagination: {err}", "error", exc=err
        )
        # Raise an HTTPException with a 500 Internal Server Error status code
        raise HTTPException(
            status_code=status.HTTP_500_INTERNAL_SERVER_ERROR,
            detail="Internal Server Error",
        ) from err


def get_user_following_activities(user_id, db):
    try:
        # Get the activities from the database
        activities = (
            db.query(activities_models.Activity)
            .join(
                activities_models.Follower,
                activities_models.Follower.following_id
                == activities_models.Activity.user_id,
            )
            .filter(
                and_(
                    activities_models.Follower.follower_id == user_id,
                    activities_models.Follower.is_accepted,
                ),
                activities_models.Activity.visibility.in_([0, 1]),
            )
            .all()
        )

        # Check if there are activities if not return None
        if not activities:
            return None

        # Iterate and format the dates
        for activity in activities:
            activity = activities_utils.serialize_activity(activity)

        # Return the activities
        return activities
    except Exception as err:
        # Log the exception
        core_logger.print_to_log(
            f"Error in get_user_following_activities: {err}", "error", exc=err
        )
        # Raise an HTTPException with a 500 Internal Server Error status code
        raise HTTPException(
            status_code=status.HTTP_500_INTERNAL_SERVER_ERROR,
            detail="Internal Server Error",
        ) from err


def get_user_activities_by_gear_id_and_user_id(user_id: int, gear_id: int, db: Session):
    try:
        # Get the activities from the database
        activities = (
            db.query(activities_models.Activity)
            .filter(
                activities_models.Activity.user_id == user_id,
                activities_models.Activity.gear_id == gear_id,
            )
            .order_by(desc(activities_models.Activity.start_time))
            .all()
        )

        # Check if there are activities if not return None
        if not activities:
            return None

        # Iterate and format the dates
        for activity in activities:
            activity = activities_utils.serialize_activity(activity)

        # Return the activities
        return activities
    except Exception as err:
        # Log the exception
        core_logger.print_to_log(
            f"Error in get_user_activities_by_gear_id_and_user_id: {err}", "error", exc=err
        )
        # Raise an HTTPException with a 500 Internal Server Error status code
        raise HTTPException(
            status_code=status.HTTP_500_INTERNAL_SERVER_ERROR,
            detail="Internal Server Error",
        ) from err


def get_activity_by_id_from_user_id_or_has_visibility(
    activity_id: int, user_id: int, db: Session
):
    try:
        # Get the activities from the database
        activity = (
            db.query(activities_models.Activity)
            .filter(
                or_(
                    activities_models.Activity.user_id == user_id,
                    activities_models.Activity.visibility.in_([0, 1]),
                ),
                activities_models.Activity.id == activity_id,
            )
            .first()
        )

        # Check if there are activities if not return None
        if not activity:
            return None

        activity = activities_utils.serialize_activity(activity)

        # Return the activities
        return activity

    except Exception as err:
        # Log the exception
        core_logger.print_to_log(
            f"Error in get_activity_by_id_from_user_id_or_has_visibility: {err}", "error", exc=err
        )
        # Raise an HTTPException with a 500 Internal Server Error status code
        raise HTTPException(
            status_code=status.HTTP_500_INTERNAL_SERVER_ERROR,
            detail="Internal Server Error",
        ) from err


def get_activity_by_id_if_is_public(activity_id: int, db: Session):
    try:
        # Check if public sharable links are enabled in server settings
        server_settings = server_settings_crud.get_server_settings(db)

        # Return None if public sharable links are disabled
        if not server_settings or not server_settings.public_shareable_links:
            return None

        # Get the activities from the database
        activity = (
            db.query(activities_models.Activity)
            .filter(
                activities_models.Activity.visibility == 0,
                activities_models.Activity.id == activity_id,
            )
            .first()
        )

        # Check if there are activities if not return None
        if not activity:
            return None

        activity = activities_utils.serialize_activity(activity)

        # Return the activities
        return activity
    except Exception as err:
        # Log the exception
        core_logger.print_to_log(
            f"Error in get_activity_by_id_if_is_public: {err}", "error", exc=err
        )
        # Raise an HTTPException with a 500 Internal Server Error status code
        raise HTTPException(
            status_code=status.HTTP_500_INTERNAL_SERVER_ERROR,
            detail="Internal Server Error",
        ) from err


def get_activity_by_id_from_user_id(
    activity_id: int, user_id: int, db: Session
) -> activities_schema.Activity:
    try:
        # Get the activities from the database
        activity = (
            db.query(activities_models.Activity)
            .filter(
                activities_models.Activity.user_id == user_id,
                activities_models.Activity.id == activity_id,
            )
            .first()
        )

        # Check if there are activities if not return None
        if not activity:
            return None

        if not isinstance(activity.start_time, str):
            activity = activities_utils.serialize_activity(activity)

        # Return the activities
        return activity

    except Exception as err:
        # Log the exception
        core_logger.print_to_log(
            f"Error in get_activity_by_id_from_user_id: {err}", "error", exc=err
        )
        # Raise an HTTPException with a 500 Internal Server Error status code
        raise HTTPException(
            status_code=status.HTTP_500_INTERNAL_SERVER_ERROR,
            detail="Internal Server Error",
        ) from err


def get_activity_by_strava_id_from_user_id(
    activity_strava_id: int, user_id: int, db: Session
):
    try:
        # Get the activities from the database
        activity = (
            db.query(activities_models.Activity)
            .filter(
                activities_models.Activity.user_id == user_id,
                activities_models.Activity.strava_activity_id == activity_strava_id,
            )
            .first()
        )

        # Check if there are activities if not return None
        if not activity:
            return None

        activity = activities_utils.serialize_activity(activity)

        # Return the activities
        return activity

    except Exception as err:
        # Log the exception
        core_logger.print_to_log(
            f"Error in get_activity_by_strava_id_from_user_id: {err}", "error", exc=err
        )
        # Raise an HTTPException with a 500 Internal Server Error status code
        raise HTTPException(
            status_code=status.HTTP_500_INTERNAL_SERVER_ERROR,
            detail="Internal Server Error",
        ) from err


def get_activity_by_garminconnect_id_from_user_id(
    activity_garminconnect_id: int, user_id: int, db: Session
):
    try:
        # Get the activities from the database
        activity = (
            db.query(activities_models.Activity)
            .filter(
                activities_models.Activity.user_id == user_id,
                activities_models.Activity.garminconnect_activity_id
                == activity_garminconnect_id,
            )
            .first()
        )

        # Check if there are activities if not return None
        if not activity:
            return None

        activity = activities_utils.serialize_activity(activity)

        # Return the activities
        return activity

    except Exception as err:
        # Log the exception
        core_logger.print_to_log(
            f"Error in get_activity_by_garminconnect_id_from_user_id: {err}", "error", exc=err
        )
        # Raise an HTTPException with a 500 Internal Server Error status code
        raise HTTPException(
            status_code=status.HTTP_500_INTERNAL_SERVER_ERROR,
            detail="Internal Server Error",
        ) from err


def get_activities_if_contains_name(name: str, user_id: int, db: Session):
    try:
        # Define a search term
        partial_name = unquote(name).replace("+", " ").lower()

        # Get the activities from the database
        activities = (
            db.query(activities_models.Activity)
            .filter(
                activities_models.Activity.user_id == user_id,
                func.lower(activities_models.Activity.name).like(f"%{partial_name}%"),
            )
            .order_by(desc(activities_models.Activity.start_time))
            .all()
        )

        # Check if there are activities if not return None
        if not activities:
            return None

        # Iterate and format the dates
        for activity in activities:
            activity = activities_utils.serialize_activity(activity)

        # Return the activities
        return activities
    except Exception as err:
        # Log the exception
        core_logger.print_to_log(
            f"Error in get_activities_if_contains_name: {err}", "error", exc=err
        )
        # Raise an HTTPException with a 500 Internal Server Error status code
        raise HTTPException(
            status_code=status.HTTP_500_INTERNAL_SERVER_ERROR,
            detail="Internal Server Error",
        ) from err


def create_activity(
    activity: activities_schema.Activity, db: Session
) -> activities_schema.Activity:
    try:
        # Create a new activity
        new_activity = activities_utils.transform_schema_activity_to_model_activity(
            activity
        )

        # Add the activity to the database
        db.add(new_activity)
        db.commit()
        db.refresh(new_activity)

        activity.id = new_activity.id
        activity.created_at = new_activity.created_at

        # Return the activity
        return activity
    except Exception as err:
        # Rollback the transaction
        db.rollback()

        # Log the exception
        core_logger.print_to_log(f"Error in create_activity: {err}", "error", exc=err)
        # Raise an HTTPException with a 500 Internal Server Error status code
        raise HTTPException(
            status_code=status.HTTP_500_INTERNAL_SERVER_ERROR,
            detail="Internal Server Error",
        ) from err


def edit_activity(user_id: int, activity: activities_schema.Activity, db: Session):
    try:
        # Get the activity from the database
        db_activity = (
            db.query(activities_models.Activity)
            .filter(
                activities_models.Activity.user_id == user_id,
                activities_models.Activity.id == activity.id,
            )
            .first()
        )

        if db_activity is None:
            raise HTTPException(
                status_code=status.HTTP_404_NOT_FOUND,
                detail="Activity not found",
                headers={"WWW-Authenticate": "Bearer"},
            )

        # Check if 'activity' is a Pydantic model instance and convert it to a dictionary
        if isinstance(activity, BaseModel):
            activity_data = activity.model_dump(exclude_unset=True)
        else:
            activity_data = {
                key: value for key, value in vars(activity).items() if value is not None
            }

        # Iterate over the fields and update the db_activity dynamically
        for key, value in activity_data.items():
            setattr(db_activity, key, value)

        # Commit the transaction
        db.commit()
    except Exception as err:
        # Rollback the transaction
        db.rollback()

        # Log the exception
        core_logger.print_to_log(f"Error in edit_activity: {err}", "error", exc=err)

        # Raise an HTTPException with a 500 Internal Server Error status code
        raise HTTPException(
            status_code=status.HTTP_500_INTERNAL_SERVER_ERROR,
            detail="Internal Server Error",
        ) from err


def edit_user_activities_visibility(user_id: int, visibility: int, db: Session):
    try:
        # Get the activity from the database
        db_activities = (
            db.query(activities_models.Activity)
            .filter(
                activities_models.Activity.user_id == user_id,
            )
            .all()
        )

        if db_activities is None:
            raise HTTPException(
                status_code=status.HTTP_404_NOT_FOUND,
                detail="User has no activities",
                headers={"WWW-Authenticate": "Bearer"},
            )

        # Iterate over the activities and update the visibility
        for db_activity in db_activities:
            db_activity.visibility = visibility

        # Commit the transaction
        db.commit()
    except Exception as err:
        # Rollback the transaction
        db.rollback()

        # Log the exception
        core_logger.print_to_log(
            f"Error in edit_user_activities_visibility: {err}", "error", exc=err
        )

        # Raise an HTTPException with a 500 Internal Server Error status code
        raise HTTPException(
            status_code=status.HTTP_500_INTERNAL_SERVER_ERROR,
            detail="Internal Server Error",
        ) from err


def edit_multiple_activities_gear_id(
    activities: list[activities_schema.Activity], user_id: int, db: Session
):
    try:
        if activities:
            for activity in activities:
                # Get the activity from the database
                db_activity = get_activity_by_id_from_user_id(activity.id, user_id, db)

                # Update the activity
                db_activity.gear_id = activity.gear_id

            # Commit the transaction
            db.commit()
    except Exception as err:
        # Rollback the transaction
        db.rollback()

        # Log the exception
        core_logger.print_to_log(
            f"Error in edit_multiple_activities_gear_id: {err}", "error", exc=err
        )

        # Raise an HTTPException with a 500 Internal Server Error status code
        raise HTTPException(
            status_code=status.HTTP_500_INTERNAL_SERVER_ERROR,
            detail="Internal Server Error",
        ) from err


def delete_activity(activity_id: int, db: Session):
    try:
        # Delete the activity
        num_deleted = (
            db.query(activities_models.Activity)
            .filter(activities_models.Activity.id == activity_id)
            .delete()
        )

        # Check if the activity was found and deleted
        if num_deleted == 0:
            raise HTTPException(
                status_code=status.HTTP_404_NOT_FOUND,
                detail=f"Activity with id {activity_id} not found",
            )

        # Commit the transaction
        db.commit()
    except Exception as err:
        # Rollback the transaction
        db.rollback()

        # Log the exception
        core_logger.print_to_log(f"Error in delete_activity: {err}", "error", exc=err)

        # Raise an HTTPException with a 500 Internal Server Error status code
        raise HTTPException(
            status_code=status.HTTP_500_INTERNAL_SERVER_ERROR,
            detail="Internal Server Error",
        ) from err


def delete_all_strava_activities_for_user(user_id: int, db: Session):
    try:
        # Delete the strava activities for the user
        num_deleted = (
            db.query(activities_models.Activity)
            .filter(
                activities_models.Activity.user_id == user_id,
                activities_models.Activity.strava_activity_id.isnot(None),
            )
            .delete()
        )

        # Check if activities were found and deleted and commit the transaction
        if num_deleted != 0:
            # Commit the transaction
            db.commit()
    except Exception as err:
        # Rollback the transaction
        db.rollback()

        # Log the exception
        core_logger.print_to_log(
            f"Error in delete_all_strava_activities_for_user: {err}", "error", exc=err
        )

        # Raise an HTTPException with a 500 Internal Server Error status code
        raise HTTPException(
            status_code=status.HTTP_500_INTERNAL_SERVER_ERROR,
            detail="Internal Server Error",
        ) from err<|MERGE_RESOLUTION|>--- conflicted
+++ resolved
@@ -1,18 +1,15 @@
-from operator import and_, or_
-from fastapi import HTTPException, status
-from datetime import datetime
-from sqlalchemy import func, desc
-from sqlalchemy.orm import Session, joinedload
+from datetime import date, datetime  # Added date
 from urllib.parse import unquote
-from pydantic import BaseModel
 
 import activities.models as activities_models
 import activities.schema as activities_schema
 import activities.utils as activities_utils
-
+import core.logger as core_logger
 import server_settings.crud as server_settings_crud
-
-import core.logger as core_logger
+from fastapi import HTTPException, status
+from pydantic import BaseModel
+from sqlalchemy import and_, desc, func, or_
+from sqlalchemy.orm import Session, joinedload
 
 
 def get_all_activities(db: Session):
@@ -190,31 +187,6 @@
 
 
 def get_user_activities_with_pagination(
-<<<<<<< HEAD
-    user_id: int, db: Session, page_number: int = 1, num_records: int = 5
-):
-    try:
-        # Get the activities from the database
-        activities = (
-            db.query(activities_models.Activity)
-            .filter(activities_models.Activity.user_id == user_id)
-            .order_by(desc(activities_models.Activity.start_time))
-            .offset((page_number - 1) * num_records)
-            .limit(num_records)
-            .all()
-        )
-
-        # Check if there are activities if not return None
-        if not activities:
-            return None
-
-        for activity in activities:
-            activity = activities_utils.serialize_activity(activity)
-
-        # Return the activities
-        return activities
-
-=======
     user_id: int,
     db: Session,
     page_number: int = 1,
@@ -372,11 +344,10 @@
             type_id: activities_utils.ACTIVITY_ID_TO_NAME.get(type_id, "Unknown")
             for type_id, in type_ids if type_id is not None
         }
->>>>>>> b6a3cd52
-    except Exception as err:
-        # Log the exception
-        core_logger.print_to_log(
-            f"Error in get_user_activities_with_pagination: {err}", "error", exc=err
+    except Exception as err:
+        # Log the exception
+        core_logger.print_to_log(
+            f"Error in get_distinct_activity_types_for_user: {err}", "error", exc=err
         )
         # Raise an HTTPException with a 500 Internal Server Error status code
         raise HTTPException(
