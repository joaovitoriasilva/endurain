--- conflicted
+++ resolved
@@ -11,12 +11,8 @@
 import core.database as core_database
 import core.dependencies as core_dependencies
 import core.logger as core_logger
-<<<<<<< HEAD
+import core.config as core_config
 import gears.gear.dependencies as gears_dependencies
-=======
-import core.config as core_config
-import gears.dependencies as gears_dependencies
->>>>>>> 6e42b6e6
 import session.security as session_security
 import users.user.dependencies as users_dependencies
 import garmin.activity_utils as garmin_activity_utils
@@ -625,11 +621,7 @@
 ):
     try:
         # Ensure the 'bulk_import' directory exists
-<<<<<<< HEAD
-        bulk_import_dir = "config/files/bulk_import"
-=======
         bulk_import_dir = core_config.FILES_BULK_IMPORT_DIR
->>>>>>> 6e42b6e6
         os.makedirs(bulk_import_dir, exist_ok=True)
 
         # Iterate over each file in the 'bulk_import' directory
@@ -748,11 +740,7 @@
     activities_crud.delete_activity(activity_id, db)
 
     # Define the search pattern using the file ID (e.g., '1.*')
-<<<<<<< HEAD
-    pattern = f"config/files/processed/{activity_id}.*"
-=======
     pattern = f"{core_config.FILES_PROCESSED_DIR}/{activity_id}.*"
->>>>>>> 6e42b6e6
 
     # Use glob to find files that match the pattern
     files_to_delete = glob.glob(pattern)
