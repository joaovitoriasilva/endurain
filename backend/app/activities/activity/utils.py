import os
import shutil
import requests
import statistics
from geopy.distance import geodesic
import numpy as np
from zoneinfo import ZoneInfo

from fastapi import HTTPException, status, UploadFile

from datetime import datetime
from urllib.parse import urlencode
from statistics import mean
from sqlalchemy.orm import Session
from sqlalchemy import func

import activities.activity.schema as activities_schema
import activities.activity.crud as activities_crud
import activities.activity.models as activities_models

import users.user.crud as users_crud

import users.user_privacy_settings.crud as users_privacy_settings_crud
import users.user_privacy_settings.schema as users_privacy_settings_schema

import activities.activity_laps.crud as activity_laps_crud

import activities.activity_sets.crud as activity_sets_crud

import activities.activity_streams.crud as activity_streams_crud
import activities.activity_streams.schema as activity_streams_schema

import activities.activity_workout_steps.crud as activity_workout_steps_crud

import gpx.utils as gpx_utils
import fit.utils as fit_utils

import core.logger as core_logger
import core.config as core_config

# Global Activity Type Mappings (ID to Name)
ACTIVITY_ID_TO_NAME = {
    1: "Run",
    2: "Trail run",
    3: "Virtual run",
    4: "Ride",
    5: "Gravel ride",
    6: "MTB ride",
    7: "Virtual ride",
    8: "Lap swimming",
    9: "Open water swimming",
    10: "Workout",
    11: "Walk",
    12: "Hike",
    13: "Rowing",
    14: "Yoga",
    15: "Alpine ski",
    16: "Nordic ski",
    17: "Snowboard",
    18: "Transition",
    19: "Strength training",
    20: "Crossfit",
    21: "Tennis",
    22: "TableTennis",
    23: "Badminton",
    24: "Squash",
    25: "Racquetball",
    26: "Pickleball",
    27: "Commuting ride",
    28: "Indoor ride",
    29: "Mixed surface ride"  # Added based on define_activity_type
    # Add other mappings as needed based on the full list in define_activity_type comments if required
    # "AlpineSki",
    # "BackcountrySki",
    # "Badminton",
    # "Canoeing",
    # "Crossfit",
    # "EBikeRide",
    # "Elliptical",
    # "EMountainBikeRide",
    # "Golf",
    # "GravelRide",
    # "Handcycle",
    # "HighIntensityIntervalTraining",
    # "Hike",
    # "IceSkate",
    # "InlineSkate",
    # "Kayaking",
    # "Kitesurf",
    # "MountainBikeRide",
    # "NordicSki",
    # "Pickleball",
    # "Pilates",
    # "Racquetball",
    # "Ride",
    # "RockClimbing",
    # "RollerSki",
    # "Rowing",
    # "Run",
    # "Sail",
    # "Skateboard",
    # "Snowboard",
    # "Snowshoe",
    # "Soccer",
    # "Squash",
    # "StairStepper",
    # "StandUpPaddling",
    # "Surfing",
    # "Swim",
    # "TableTennis",
    # "Tennis",
    # "TrailRun",
    # "Velomobile",
    # "VirtualRide",
    # "VirtualRow",
    # "VirtualRun",
    # "Walk",
    # "WeightTraining",
    # "Wheelchair",
    # "Windsurf",
    # "Workout",
    # "Yoga"
}

# Global Activity Type Mappings (Name to ID) - Case Insensitive Keys
ACTIVITY_NAME_TO_ID = {name.lower(): id for id, name in ACTIVITY_ID_TO_NAME.items()}
# Add specific variations found in define_activity_type
ACTIVITY_NAME_TO_ID.update(
    {
        "running": 1,
        "trail running": 2,
        "trailrun": 2,
        "virtualrun": 3,
        "cycling": 4,
        "road": 4,
        "gravelride": 5,
        "gravel_cycling": 5,
        "mountainbikeride": 6,
        "mountain": 6,
        "virtualride": 7,
        "virtual_ride": 7,
        "swim": 8,
        "swimming": 8,
        "lap_swimming": 8,
        "open_water_swimming": 9,
        "open_water": 9,
        "walk": 11,
        "walking": 11,
        "hike": 12,
        "hiking": 12,
        "rowing": 13,
        "indoor_rowing": 13,
        "yoga": 14,
        "alpineski": 15,
        "resort_skiing": 15,
        "alpine_skiing": 15,
        "nordicski": 16,
        "snowboard": 17,
        "transition": 18,
        "strength_training": 19,
        "weighttraining": 19,
        "crossfit": 20,
        "tennis": 21,
        "tabletennis": 22,
        "badminton": 23,
        "squash": 24,
        "racquetball": 25,
        "pickleball": 26,
        "commuting_ride": 27,
        "indoor_ride": 28,
<<<<<<< HEAD
=======
        "mixed_surface_ride": 29,
>>>>>>> 6e42b6e6
    }
)


def transform_schema_activity_to_model_activity(
    activity: activities_schema.Activity,
) -> activities_models.Activity:
    # Set the created date to now
    created_date = func.now()

    # If the created_at date is not None, set it to the created_date
    if activity.created_at is not None:
        created_date = activity.created_at

    # Create a new activity object
    new_activity = activities_models.Activity(
        user_id=activity.user_id,
        description=activity.description,
        distance=activity.distance,
        name=activity.name,
        activity_type=activity.activity_type,
        start_time=activity.start_time,
        end_time=activity.end_time,
        timezone=activity.timezone,
        total_elapsed_time=activity.total_elapsed_time,
        total_timer_time=activity.total_timer_time,
        city=activity.city,
        town=activity.town,
        country=activity.country,
        created_at=created_date,
        elevation_gain=activity.elevation_gain,
        elevation_loss=activity.elevation_loss,
        pace=activity.pace,
        average_speed=activity.average_speed,
        max_speed=activity.max_speed,
        average_power=activity.average_power,
        max_power=activity.max_power,
        normalized_power=activity.normalized_power,
        average_hr=activity.average_hr,
        max_hr=activity.max_hr,
        average_cad=activity.average_cad,
        max_cad=activity.max_cad,
        workout_feeling=activity.workout_feeling,
        workout_rpe=activity.workout_rpe,
        calories=activity.calories,
        visibility=activity.visibility,
        gear_id=activity.gear_id,
        strava_gear_id=activity.strava_gear_id,
        strava_activity_id=activity.strava_activity_id,
        garminconnect_activity_id=activity.garminconnect_activity_id,
        garminconnect_gear_id=activity.garminconnect_gear_id,
        hide_start_time=activity.hide_start_time,
        hide_location=activity.hide_location,
        hide_map=activity.hide_map,
        hide_hr=activity.hide_hr,
        hide_power=activity.hide_power,
        hide_cadence=activity.hide_cadence,
        hide_elevation=activity.hide_elevation,
        hide_speed=activity.hide_speed,
        hide_pace=activity.hide_pace,
        hide_laps=activity.hide_laps,
        hide_workout_sets_steps=activity.hide_workout_sets_steps,
        hide_gear=activity.hide_gear,
    )

    return new_activity


def serialize_activity(activity: activities_schema.Activity):
    def make_aware_and_format(dt, timezone):
        if isinstance(dt, str):
            dt = datetime.fromisoformat(dt)
        if dt.tzinfo is None:
            dt = dt.replace(tzinfo=ZoneInfo("UTC"))
        return dt.astimezone(timezone).strftime("%Y-%m-%dT%H:%M:%S")

    timezone = (
        ZoneInfo(activity.timezone)
        if activity.timezone
        else ZoneInfo(os.environ.get("TZ", "UTC"))
    )

    activity.start_time = make_aware_and_format(activity.start_time, timezone)
    activity.end_time = make_aware_and_format(activity.end_time, timezone)
    activity.created_at = make_aware_and_format(activity.created_at, timezone)

    return activity


def parse_and_store_activity_from_file(
    token_user_id: int,
    file_path: str,
    db: Session,
    from_garmin: bool = False,
    garminconnect_gear: dict = None,
):
    try:
        # Get file extension
        _, file_extension = os.path.splitext(file_path)
        garmin_connect_activity_id = None

        if from_garmin:
            garmin_connect_activity_id = os.path.basename(file_path).split("_")[0]

        # Open the file and process it
        with open(file_path, "rb"):
            user = users_crud.get_user_by_id(token_user_id, db)
            if user is None:
                raise HTTPException(
                    status_code=status.HTTP_404_NOT_FOUND,
                    detail="User not found",
                )

            user_privacy_settings = (
                users_privacy_settings_crud.get_user_privacy_settings_by_user_id(
                    user.id, db
                )
            )

            # Parse the file
            parsed_info = parse_file(
                token_user_id,
                user_privacy_settings,
                file_extension,
                file_path,
                db,
            )

            if parsed_info is not None:
                created_activities = []
                idsToFileName = ""
                if file_extension.lower() == ".gpx":
                    # Store the activity in the database
                    created_activity = store_activity(parsed_info, db)
                    created_activities.append(created_activity)
                    idsToFileName = idsToFileName + str(created_activity.id)
                elif file_extension.lower() == ".fit":
                    # Split the records by activity (check for multiple activities in the file)
                    split_records_by_activity = fit_utils.split_records_by_activity(
                        parsed_info
                    )

                    # Create activity objects for each activity in the file
                    if from_garmin:
                        created_activities_objects = fit_utils.create_activity_objects(
                            split_records_by_activity,
                            token_user_id,
                            user_privacy_settings,
                            int(garmin_connect_activity_id),
                            garminconnect_gear,
                            db,
                        )
                    else:
                        created_activities_objects = fit_utils.create_activity_objects(
                            split_records_by_activity,
                            token_user_id,
                            user_privacy_settings,
                            None,
                            None,
                            db,
                        )

                    for activity in created_activities_objects:
                        # Store the activity in the database
                        created_activity = store_activity(activity, db)
                        created_activities.append(created_activity)

                    for index, activity in enumerate(created_activities):
                        idsToFileName += str(activity.id)  # Add the id to the string
                        # Add an underscore if it's not the last item
                        if index < len(created_activities) - 1:
                            idsToFileName += (
                                "_"  # Add an underscore if it's not the last item
                            )
                else:
                    core_logger.print_to_log_and_console(
                        f"File extension not supported: {file_extension}", "error"
                    )
                # Define the directory where the processed files will be stored
<<<<<<< HEAD
                processed_dir = "config/files/processed"
=======
                processed_dir = core_config.FILES_PROCESSED_DIR
>>>>>>> 6e42b6e6

                # Define new file path with activity ID as filename
                new_file_name = f"{idsToFileName}{file_extension}"

                # Move the file to the processed directory
                move_file(processed_dir, new_file_name, file_path)

                # Return the created activity
                return created_activities
            else:
                return None
    except HTTPException as http_err:
        raise http_err
    except Exception as err:
        # Log the exception
        core_logger.print_to_log(
            f"Error in parse_and_store_activity_from_file - {str(err)}", "error"
        )


def parse_and_store_activity_from_uploaded_file(
    token_user_id: int, file: UploadFile, db: Session
):

    # Get file extension
    _, file_extension = os.path.splitext(file.filename)

    try:
        # Ensure the 'files' directory exists
<<<<<<< HEAD
        upload_dir = "config/files"
=======
        upload_dir = core_config.FILES_DIR
>>>>>>> 6e42b6e6
        os.makedirs(upload_dir, exist_ok=True)

        # Build the full path where the file will be saved
        file_path = os.path.join(upload_dir, file.filename)

        # Save the uploaded file in the 'files' directory
        with open(file_path, "wb") as save_file:
            save_file.write(file.file.read())

        user = users_crud.get_user_by_id(token_user_id, db)
        if user is None:
            raise HTTPException(
                status_code=status.HTTP_404_NOT_FOUND,
                detail="User not found",
            )

        user_privacy_settings = (
            users_privacy_settings_crud.get_user_privacy_settings_by_user_id(
                user.id, db
            )
        )

        # Parse the file
        parsed_info = parse_file(
            token_user_id,
            user_privacy_settings,
            file_extension,
            file_path,
            db,
        )

        if parsed_info is not None:
            created_activities = []
            idsToFileName = ""
            if file_extension.lower() == ".gpx":
                # Store the activity in the database
                created_activity = store_activity(parsed_info, db)
                created_activities.append(created_activity)
                idsToFileName = idsToFileName + str(created_activity.id)
            elif file_extension.lower() == ".fit":
                # Split the records by activity (check for multiple activities in the file)
                split_records_by_activity = fit_utils.split_records_by_activity(
                    parsed_info
                )

                # Create activity objects for each activity in the file
                created_activities_objects = fit_utils.create_activity_objects(
                    split_records_by_activity,
                    token_user_id,
                    user_privacy_settings,
                    None,
                    None,
                    db,
                )

                for activity in created_activities_objects:
                    # Store the activity in the database
                    created_activity = store_activity(activity, db)
                    created_activities.append(created_activity)

                for index, activity in enumerate(created_activities):
                    idsToFileName += str(activity.id)  # Add the id to the string
                    # Add an underscore if it's not the last item
                    if index < len(created_activities) - 1:
                        idsToFileName += (
                            "_"  # Add an underscore if it's not the last item
                        )
            else:
                core_logger.print_to_log_and_console(
                    f"File extension not supported: {file_extension}", "error"
                )

            # Define the directory where the processed files will be stored
<<<<<<< HEAD
            processed_dir = "config/files/processed"
=======
            processed_dir = core_config.FILES_PROCESSED_DIR
>>>>>>> 6e42b6e6

            # Define new file path with activity ID as filename
            new_file_name = f"{idsToFileName}{file_extension}"

            # Move the file to the processed directory
            move_file(processed_dir, new_file_name, file_path)

            for activity in created_activities:
                # Serialize the activity
                activity = serialize_activity(activity)

            # Return the created activity
            return created_activities
        else:
            return None
    except HTTPException as http_err:
        raise http_err
    except Exception as err:
        # Log the exception
        core_logger.print_to_log(
            f"Error in parse_and_store_activity_from_uploaded_file - {str(err)}",
            "error",
            exc=err,
        )
        # Raise an HTTPException with a 500 Internal Server Error status code
        raise HTTPException(
            status_code=status.HTTP_500_INTERNAL_SERVER_ERROR,
            detail=f"Internal Server Error: {str(err)}",
        ) from err


def move_file(new_dir: str, new_filename: str, file_path: str):
    try:
        # Ensure the new directory exists
        os.makedirs(new_dir, exist_ok=True)

        # Define the new file path
        new_file_path = os.path.join(new_dir, new_filename)

        # Move the file
        shutil.move(file_path, new_file_path)
    except Exception as err:
        # Log the exception
        core_logger.print_to_log(f"Error in move_file - {str(err)}", "error", exc=err)
        # Raise an HTTPException with a 500 Internal Server Error status code
        raise HTTPException(
            status_code=status.HTTP_500_INTERNAL_SERVER_ERROR,
            detail=f"Internal Server Error: {str(err)}",
        ) from err


def parse_file(
    token_user_id: int,
    user_privacy_settings: users_privacy_settings_schema.UsersPrivacySettings,
    file_extension: str,
    filename: str,
    db: Session,
) -> dict:
    try:
        if filename.lower() != "bulk_import/__init__.py":
            core_logger.print_to_log(f"Parsing file: {filename}")
            # Choose the appropriate parser based on file extension
            if file_extension.lower() == ".gpx":
                # Parse the GPX file
                parsed_info = gpx_utils.parse_gpx_file(
                    filename,
                    token_user_id,
                    user_privacy_settings,
                    db,
                )
            elif file_extension.lower() == ".fit":
                # Parse the FIT file
                parsed_info = fit_utils.parse_fit_file(filename, db)
            else:
                # file extension not supported raise an HTTPException with a 406 Not Acceptable status code
                raise HTTPException(
                    status_code=status.HTTP_406_NOT_ACCEPTABLE,
                    detail="File extension not supported. Supported file extensions are .gpx and .fit",
                )

            return parsed_info
        else:
            return None
    except HTTPException as http_err:
        raise http_err
    except Exception as err:
        # Log the exception
        core_logger.print_to_log(f"Error in parse_file - {str(err)}", "error", exc=err)
        # Raise an HTTPException with a 500 Internal Server Error status code
        raise HTTPException(
            status_code=status.HTTP_500_INTERNAL_SERVER_ERROR,
            detail=f"Internal Server Error: {str(err)}",
        ) from err


def store_activity(parsed_info: dict, db: Session):
    # create the activity in the database
    created_activity = activities_crud.create_activity(parsed_info["activity"], db)

    # Check if created_activity is None
    if created_activity is None:
        # Log the error
        core_logger.print_to_log(
            "Error in store_activity - activity is None, error creating activity",
            "error",
        )
        # raise an HTTPException with a 500 Internal Server Error status code
        raise HTTPException(
            status_code=status.HTTP_500_INTERNAL_SERVER_ERROR,
            detail="Error creating activity",
        )

    # Parse the activity streams from the parsed info
    activity_streams = parse_activity_streams_from_file(
        parsed_info, created_activity.id
    )

    if activity_streams is not None:
        # Create activity streams in the database
        activity_streams_crud.create_activity_streams(activity_streams, db)

    if parsed_info.get("laps") is not None:
        # Create activity laps in the database
        activity_laps_crud.create_activity_laps(
            parsed_info["laps"], created_activity.id, db
        )

    if parsed_info.get("workout_steps") is not None:
        # Create activity workout steps in the database
        activity_workout_steps_crud.create_activity_workout_steps(
            parsed_info["workout_steps"], created_activity.id, db
        )

    if parsed_info.get("sets") is not None:
        # Create activity sets in the database
        activity_sets_crud.create_activity_sets(
            parsed_info["sets"], created_activity.id, db
        )

    # Return the created activity
    return created_activity


def parse_activity_streams_from_file(parsed_info: dict, activity_id: int):
    # Create a dictionary mapping stream types to is_set keys and waypoints keys
    stream_mapping = {
        1: ("is_heart_rate_set", "hr_waypoints"),
        2: ("is_power_set", "power_waypoints"),
        3: ("is_cadence_set", "cad_waypoints"),
        4: ("is_elevation_set", "ele_waypoints"),
        5: ("is_velocity_set", "vel_waypoints"),
        6: ("is_velocity_set", "pace_waypoints"),
        7: ("is_lat_lon_set", "lat_lon_waypoints"),
    }

    # Create a list of tuples containing stream type, is_set, and waypoints
    stream_data_list = [
        (
            stream_type,
            (
                is_set_key(parsed_info)
                if callable(is_set_key)
                else parsed_info[is_set_key]
            ),
            parsed_info[waypoints_key],
        )
        for stream_type, (is_set_key, waypoints_key) in stream_mapping.items()
        if (
            is_set_key(parsed_info) if callable(is_set_key) else parsed_info[is_set_key]
        )
    ]

    # Return activity streams as a list of ActivityStreams objects
    return [
        activity_streams_schema.ActivityStreams(
            activity_id=activity_id,
            stream_type=stream_type,
            stream_waypoints=waypoints,
            strava_activity_stream_id=None,
        )
        for stream_type, is_set, waypoints in stream_data_list
    ]


def calculate_activity_distances(activities: list[activities_schema.Activity]):
    # Initialize the distances
    run = bike = swim = walk = hike = rowing = snow_ski = snowboard = 0.0

    if activities is not None:
        # Calculate the distances
        for activity in activities:
            if activity.activity_type in [1, 2, 3]:
                run += activity.distance
<<<<<<< HEAD
            elif activity.activity_type in [4, 5, 6, 7, 27, 28]:
=======
            elif activity.activity_type in [4, 5, 6, 7, 27, 28, 29]:
>>>>>>> 6e42b6e6
                bike += activity.distance
            elif activity.activity_type in [8, 9]:
                swim += activity.distance
            elif activity.activity_type in [11]:
                walk += activity.distance
            elif activity.activity_type in [12]:
                hike += activity.distance
            elif activity.activity_type in [13]:
                rowing += activity.distance
            elif activity.activity_type in [15, 16]:
                snow_ski += activity.distance
            elif activity.activity_type in [17]:
                snowboard += activity.distance

    # Return the distances
    return activities_schema.ActivityDistances(
        run=run,
        bike=bike,
        swim=swim,
        walk=walk,
        hike=hike,
        rowing=rowing,
        snow_ski=snow_ski,
        snowboard=snowboard,
    )


def location_based_on_coordinates(latitude, longitude) -> dict | None:
    if latitude is None or longitude is None:
        return None

    if os.environ.get("GEOCODES_MAPS_API") == "changeme":
        return None

    # Create a dictionary with the parameters for the request
    url_params = {
        "lat": latitude,
        "lon": longitude,
        "api_key": os.environ.get("GEOCODES_MAPS_API"),
    }

    # Create the URL for the request
    url = f"https://geocode.maps.co/reverse?{urlencode(url_params)}"

    # Make the request and get the response
    try:
        # Make the request and get the response
        response = requests.get(url)
        response.raise_for_status()

        # Get the data from the response
        data = response.json().get("address", {})

        # Return the data
        return {
            "city": data.get("city"),
            "town": data.get("town"),
            "country": data.get("country"),
        }
    except requests.exceptions.RequestException as err:
        # Log the error
        core_logger.print_to_log_and_console(
            f"Error in location_based_on_coordinates - {str(err)}", "error"
        )
        raise HTTPException(
            status_code=status.HTTP_401_UNAUTHORIZED,
            detail=f"Error in location_based_on_coordinates: {str(err)}",
        )


def append_if_not_none(waypoint_list, time, value, key):
    if value is not None:
        waypoint_list.append({"time": time, key: value})


def calculate_instant_speed(
    prev_time, time, latitude, longitude, prev_latitude, prev_longitude
):
    # Convert the time strings to datetime objects
    time_calc = datetime.fromisoformat(time.strftime("%Y-%m-%dT%H:%M:%S"))

    # If prev_time is None, return a default value
    if prev_time is None:
        return 0

    # Convert the time strings to datetime objects
    prev_time_calc = datetime.fromisoformat(prev_time.strftime("%Y-%m-%dT%H:%M:%S"))

    # Calculate the time difference in seconds
    time_difference = (time_calc - prev_time_calc).total_seconds()

    # If the time difference is positive, calculate the instant speed
    if time_difference > 0:
        # Calculate the distance in meters
        distance = geodesic(
            (prev_latitude, prev_longitude), (latitude, longitude)
        ).meters

        # Calculate the instant speed in m/s
        instant_speed = distance / time_difference
    else:
        # If the time difference is not positive, return a default value
        instant_speed = 0

    # Return the instant speed
    return instant_speed


def compute_elevation_gain_and_loss(
    elevations, median_window=6, avg_window=3, threshold=0.1
):
    # 1) Median Filter
    def median_filter(values, window_size):
        if window_size < 2:
            return values[:]
        half = window_size // 2
        filtered = []
        for i in range(len(values)):
            start = max(0, i - half)
            end = min(len(values), i + half + 1)
            window_vals = values[start:end]
            m = statistics.median(window_vals)
            filtered.append(m)
        return filtered

    # 2) Moving-Average Smoothing
    def moving_average(values, window_size):
        if window_size < 2:
            return values[:]
        half = window_size // 2
        smoothed = []
        n = len(values)
        for i in range(n):
            start = max(0, i - half)
            end = min(n, i + half + 1)
            window_vals = values[start:end]
            smoothed.append(statistics.mean(window_vals))
        return smoothed

    try:
        # Get the values from the elevations
        values = [float(waypoint["ele"]) for waypoint in elevations]
    except (ValueError, KeyError):
        # If there are no valid values, return 0
        return 0, 0

    # Apply median filter -> then average smoothing
    filtered = median_filter(values, median_window)
    filtered = moving_average(filtered, avg_window)

    # 3) Compute gain/loss with threshold
    total_gain = 0.0
    total_loss = 0.0
    for i in range(1, len(filtered)):
        diff = filtered[i] - filtered[i - 1]
        if diff > threshold:
            total_gain += diff
        elif diff < -threshold:
            total_loss -= diff  # diff is negative, so subtracting it is adding positive
    return total_gain, total_loss


def calculate_pace(distance, first_waypoint_time, last_waypoint_time):
    # If the distance is 0, return 0
    if distance == 0:
        return 0

    # Convert the time strings to datetime objects
    start_datetime = datetime.fromisoformat(
        first_waypoint_time.strftime("%Y-%m-%dT%H:%M:%S")
    )
    end_datetime = datetime.fromisoformat(
        last_waypoint_time.strftime("%Y-%m-%dT%H:%M:%S")
    )

    # Calculate the time difference in seconds
    total_time_in_seconds = (end_datetime - start_datetime).total_seconds()

    # Calculate pace in seconds per meter
    pace_seconds_per_meter = total_time_in_seconds / distance

    # Return the pace
    return pace_seconds_per_meter


def calculate_avg_and_max(data, type):
    try:
        # Get the values from the data
        values = [
            float(waypoint[type]) for waypoint in data if waypoint.get(type) is not None
        ]
    except (ValueError, KeyError):
        # If there are no valid values, return 0
        return 0, 0

    # Calculate the average and max values
    avg_value = mean(values)
    max_value = max(values)

    return avg_value, max_value


def calculate_np(data):
    try:
        # Get the power values from the data
        values = [
            float(waypoint["power"])
            for waypoint in data
            if waypoint["power"] is not None
        ]
    except:
        # If there are no valid values, return 0
        return 0

    # Calculate the fourth power of each power value
    fourth_powers = [p**4 for p in values]

    # Calculate the average of the fourth powers
    avg_fourth_power = sum(fourth_powers) / len(fourth_powers)

    # Take the fourth root of the average of the fourth powers to get Normalized Power
    normalized_power = avg_fourth_power ** (1 / 4)

    return normalized_power


def define_activity_type(activity_type_name: str) -> int:
    """
    Maps an activity type name (string) to its corresponding ID (integer).
    Uses the global ACTIVITY_NAME_TO_ID dictionary.
    Returns 10 (Workout) if the name is not found.
    """
    # Default value
    default_type_id = 10

    # Get the activity type ID from the global mapping (case-insensitive)
    # Ensure input is a string before lowercasing
    if isinstance(activity_type_name, str):
        return ACTIVITY_NAME_TO_ID.get(activity_type_name.lower(), default_type_id)
    else:
        # Handle non-string input if necessary, or return default
        return default_type_id


def set_activity_name_based_on_activity_type(activity_type_id: int) -> str:
    """
    Maps an activity type ID (integer) to its corresponding name (string).
    Uses the global ACTIVITY_ID_TO_NAME dictionary.
    Returns "Workout" if the ID is not found or is 10.
    Appends " workout" suffix if the name is not "Workout".
    """
    # Get the mapping for the activity type ID, default to "Workout"
    mapping = ACTIVITY_ID_TO_NAME.get(activity_type_id, "Workout")

    # If type is not 10 (Workout), return the mapping with " workout" suffix
    return mapping + " workout" if mapping != "Workout" else mapping<|MERGE_RESOLUTION|>--- conflicted
+++ resolved
@@ -168,10 +168,7 @@
         "pickleball": 26,
         "commuting_ride": 27,
         "indoor_ride": 28,
-<<<<<<< HEAD
-=======
         "mixed_surface_ride": 29,
->>>>>>> 6e42b6e6
     }
 )
 
@@ -351,11 +348,7 @@
                         f"File extension not supported: {file_extension}", "error"
                     )
                 # Define the directory where the processed files will be stored
-<<<<<<< HEAD
-                processed_dir = "config/files/processed"
-=======
                 processed_dir = core_config.FILES_PROCESSED_DIR
->>>>>>> 6e42b6e6
 
                 # Define new file path with activity ID as filename
                 new_file_name = f"{idsToFileName}{file_extension}"
@@ -385,11 +378,7 @@
 
     try:
         # Ensure the 'files' directory exists
-<<<<<<< HEAD
-        upload_dir = "config/files"
-=======
         upload_dir = core_config.FILES_DIR
->>>>>>> 6e42b6e6
         os.makedirs(upload_dir, exist_ok=True)
 
         # Build the full path where the file will be saved
@@ -463,11 +452,7 @@
                 )
 
             # Define the directory where the processed files will be stored
-<<<<<<< HEAD
-            processed_dir = "config/files/processed"
-=======
             processed_dir = core_config.FILES_PROCESSED_DIR
->>>>>>> 6e42b6e6
 
             # Define new file path with activity ID as filename
             new_file_name = f"{idsToFileName}{file_extension}"
@@ -661,11 +646,7 @@
         for activity in activities:
             if activity.activity_type in [1, 2, 3]:
                 run += activity.distance
-<<<<<<< HEAD
-            elif activity.activity_type in [4, 5, 6, 7, 27, 28]:
-=======
             elif activity.activity_type in [4, 5, 6, 7, 27, 28, 29]:
->>>>>>> 6e42b6e6
                 bike += activity.distance
             elif activity.activity_type in [8, 9]:
                 swim += activity.distance
