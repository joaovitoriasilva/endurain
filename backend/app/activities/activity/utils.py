import gzip
import os
import shutil
from pathlib import Path
from tempfile import NamedTemporaryFile

import requests
import statistics
import time
from geopy.distance import geodesic
from zoneinfo import ZoneInfo

from fastapi import HTTPException, status, UploadFile

from datetime import datetime
from urllib.parse import urlencode
from statistics import mean
from sqlalchemy.orm import Session
from sqlalchemy import func

import activities.activity.schema as activities_schema
import activities.activity.crud as activities_crud
import activities.activity.models as activities_models

import users.user.crud as users_crud

import users.user_privacy_settings.crud as users_privacy_settings_crud
import users.user_privacy_settings.schema as users_privacy_settings_schema

import activities.activity_laps.crud as activity_laps_crud

import activities.activity_sets.crud as activity_sets_crud

import activities.activity_streams.crud as activity_streams_crud
import activities.activity_streams.schema as activity_streams_schema

import activities.activity_workout_steps.crud as activity_workout_steps_crud

import websocket.schema as websocket_schema

import gpx.utils as gpx_utils
import tcx.utils as tcx_utils
import fit.utils as fit_utils

import core.logger as core_logger
import core.config as core_config

# Global Activity Type Mappings (ID to Name)
ACTIVITY_ID_TO_NAME = {
    1: "Run",
    2: "Trail run",
    3: "Virtual run",
    4: "Ride",
    5: "Gravel ride",
    6: "MTB ride",
    7: "Virtual ride",
    8: "Lap swimming",
    9: "Open water swimming",
    10: "Workout",
    11: "Walk",
    12: "Hike",
    13: "Rowing",
    14: "Yoga",
    15: "Alpine ski",
    16: "Nordic ski",
    17: "Snowboard",
    18: "Transition",
    19: "Strength training",
    20: "Crossfit",
    21: "Tennis",
    22: "TableTennis",
    23: "Badminton",
    24: "Squash",
    25: "Racquetball",
    26: "Pickleball",
    27: "Commuting ride",
    28: "Indoor ride",
    29: "Mixed surface ride",
    30: "Windsurf",
    31: "Indoor walking",
    32: "Stand up paddling",
    33: "Surf",
    34: "Track run",
    35: "E-Bike ride",
    36: "E-Mountain Bike ride",
    37: "Ice Skate",
    38: "Soccer",
    39: "Padel",
    40: "Treadmill",
    41: "Cardio training",
    42: "Kayaking",
    43: "Sailing",
    44: "Snow shoeing",
    45: "Inline skating",
    # Add other mappings as needed based on the full list in define_activity_type comments if required
    # "AlpineSki",
    # "BackcountrySki",
    # "Badminton",
    # "Canoeing",
    # "Crossfit",
    # "EBikeRide",
    # "Elliptical",
    # "EMountainBikeRide",
    # "Golf",
    # "GravelRide",
    # "Handcycle",
    # "HighIntensityIntervalTraining",
    # "Hike",
    # "IceSkate",
    # "InlineSkate",
    # "Kayaking",
    # "Kitesurf",
    # "MountainBikeRide",
    # "NordicSki",
    # "Pickleball",
    # "Pilates",
    # "Racquetball",
    # "Ride",
    # "RockClimbing",
    # "RollerSki",
    # "Rowing",
    # "Run",
    # "Sail",
    # "Skateboard",
    # "Snowboard",
    # "Snowshoe",
    # "Soccer",
    # "Squash",
    # "StairStepper",
    # "StandUpPaddling",
    # "Surfing",
    # "Swim",
    # "TableTennis",
    # "Tennis",
    # "TrailRun",
    # "Velomobile",
    # "VirtualRide",
    # "VirtualRow",
    # "VirtualRun",
    # "Walk",
    # "WeightTraining",
    # "Wheelchair",
    # "Windsurf",
    # "Workout",
    # "Yoga"
}

# Global Activity Type Mappings (Name to ID) - Case Insensitive Keys
ACTIVITY_NAME_TO_ID = {name.lower(): id for id, name in ACTIVITY_ID_TO_NAME.items()}
# Add specific variations found in define_activity_type
ACTIVITY_NAME_TO_ID.update(
    {
        "running": 1,
        "trail running": 2,
        "trailrun": 2,
        "trail": 2,
        "virtualrun": 3,
        "cycling": 4,
        "biking": 4,
        "road": 4,
        "gravelride": 5,
        "gravel_cycling": 5,
        "mountainbikeride": 6,
        "mountain": 6,
        "virtualride": 7,
        "virtual_ride": 7,
        "swim": 8,
        "swimming": 8,
        "lap_swimming": 8,
        "open_water_swimming": 9,
        "open_water": 9,
        "walk": 11,
        "walking": 11,
        "hike": 12,
        "hiking": 12,
        "rowing": 13,
        "indoor_rowing": 13,
        "yoga": 14,
        "alpineski": 15,
        "resort_skiing": 15,
        "alpine_skiing": 15,
        "nordicski": 16,
        "snowboard": 17,
        "transition": 18,
        "strength_training": 19,
        "weighttraining": 19,
        "crossfit": 20,
        "tennis": 21,
        "tabletennis": 22,
        "badminton": 23,
        "squash": 24,
        "racquetball": 25,
        "pickleball": 26,
        "commuting_ride": 27,
        "indoor_ride": 28,
        "mixed_surface_ride": 29,
        "windsurf": 30,
        "windsurfing": 30,
        "indoor_walking": 31,
        "stand_up_paddleboarding": 32,
        "standuppaddling": 32,
        "surfing": 33,
        "track running": 34,
        "trackrun": 34,
        "track": 34,
        "ebikeride": 35,
        "e_bike": 35,
        "ebike": 35,
        "e_bike_ride": 35,
        "emountainbikeride": 36,
        "e_bike_mountain": 36,
        "ebikemountain": 36,
        "e_bike_mountain_ride": 36,
        "ebikemountainride": 36,
        "iceskate": 37,
        "soccer": 38,
        "padel": 39,
        "padelball": 39,
        "paddelball": 39,
        "treadmill": 40,
        "cardio_training": 41,
        "kayaking": 42,
        "sailing": 43,
        "sail": 43,
        "snowshoeing": 44,
        "snowshoe": 44,
        "inline_skating": 45,
        "inlineskate": 45,
    }
)


def transform_schema_activity_to_model_activity(
    activity: activities_schema.Activity,
) -> activities_models.Activity:
    # Set the created date to now
    created_date = func.now()

    # If the created_at date is not None, set it to the created_date
    if activity.created_at is not None:
        created_date = activity.created_at

    # Create a new activity object
    new_activity = activities_models.Activity(
        user_id=activity.user_id,
        description=activity.description,
        private_notes=activity.private_notes,
        distance=activity.distance,
        name=activity.name,
        activity_type=activity.activity_type,
        start_time=activity.start_time,
        end_time=activity.end_time,
        timezone=activity.timezone,
        total_elapsed_time=activity.total_elapsed_time,
        total_timer_time=(
            activity.total_timer_time
            if activity.total_timer_time is not None
            else activity.total_elapsed_time
        ),
        city=activity.city,
        town=activity.town,
        country=activity.country,
        created_at=created_date,
        elevation_gain=activity.elevation_gain,
        elevation_loss=activity.elevation_loss,
        pace=activity.pace,
        average_speed=activity.average_speed,
        max_speed=activity.max_speed,
        average_power=activity.average_power,
        max_power=activity.max_power,
        normalized_power=activity.normalized_power,
        average_hr=activity.average_hr,
        max_hr=activity.max_hr,
        average_cad=activity.average_cad,
        max_cad=activity.max_cad,
        workout_feeling=activity.workout_feeling,
        workout_rpe=activity.workout_rpe,
        calories=activity.calories,
        visibility=activity.visibility,
        gear_id=activity.gear_id,
        strava_gear_id=activity.strava_gear_id,
        strava_activity_id=activity.strava_activity_id,
        garminconnect_activity_id=activity.garminconnect_activity_id,
        garminconnect_gear_id=activity.garminconnect_gear_id,
        import_info=activity.import_info,
        is_hidden=activity.is_hidden if activity.is_hidden is not None else False,
        hide_start_time=activity.hide_start_time,
        hide_location=activity.hide_location,
        hide_map=activity.hide_map,
        hide_hr=activity.hide_hr,
        hide_power=activity.hide_power,
        hide_cadence=activity.hide_cadence,
        hide_elevation=activity.hide_elevation,
        hide_speed=activity.hide_speed,
        hide_pace=activity.hide_pace,
        hide_laps=activity.hide_laps,
        hide_workout_sets_steps=activity.hide_workout_sets_steps,
        hide_gear=activity.hide_gear,
        tracker_manufacturer=activity.tracker_manufacturer,
        tracker_model=activity.tracker_model,
    )

    return new_activity


def serialize_activity(activity: activities_schema.Activity):
    def make_aware_and_format(dt, timezone):
        if isinstance(dt, str):
            dt = datetime.fromisoformat(dt)
        if dt.tzinfo is None:
            dt = dt.replace(tzinfo=ZoneInfo("UTC"))
        return dt.astimezone(timezone).strftime("%Y-%m-%dT%H:%M:%S")

    def convert_to_datetime_if_string(dt: str | datetime | None) -> datetime:
        if dt is None:
            raise ValueError("Datetime cannot be None")
        if isinstance(dt, str):
            return datetime.fromisoformat(dt)
        return dt

    timezone = (
        ZoneInfo(activity.timezone)
        if activity.timezone
        else ZoneInfo(os.environ.get("TZ", "UTC"))
    )

    activity.start_time_tz_applied = make_aware_and_format(
        activity.start_time, timezone
    )
    activity.end_time_tz_applied = make_aware_and_format(activity.end_time, timezone)
    activity.created_at_tz_applied = make_aware_and_format(
        activity.created_at, timezone
    )

    # Convert to datetime objects if they are strings before calling astimezone
    start_time_dt = convert_to_datetime_if_string(activity.start_time)
    end_time_dt = convert_to_datetime_if_string(activity.end_time)
    created_at_dt = convert_to_datetime_if_string(activity.created_at)

    activity.start_time = start_time_dt.astimezone(None).strftime("%Y-%m-%dT%H:%M:%S")
    activity.end_time = end_time_dt.astimezone(None).strftime("%Y-%m-%dT%H:%M:%S")
    activity.created_at = created_at_dt.astimezone(None).strftime("%Y-%m-%dT%H:%M:%S")

    return activity


def handle_gzipped_file(
    file_path: str,
) -> tuple[str, str]:
    """Handle gzipped files by extracting the inner file and returning its path and extension.
    The gzipped file is moved to the processed directory after extraction.
    Args:
        file_path: the path to the gzipped file, e.g. "activity_files/activity_1234567890.fit.gz"
    Returns: A tuple containing the path to the temporary file and the inner file extension.
    """
    path = Path(file_path)

    inner_filename = path.stem  # eg "activity_1234567890.fit"
    inner_file_extension = Path(inner_filename).suffix  # eg ".gz"

    with gzip.open(path) as gzipped_file:
        with NamedTemporaryFile(suffix=inner_filename, delete=False) as temp_file:
            temp_file.write(gzipped_file.read())
            temp_file.flush()
            core_logger.print_to_log_and_console(
                f"Decompressed {path} with inner type {inner_file_extension} to {temp_file.name}"
            )

            move_file(core_config.FILES_PROCESSED_DIR, path.name, str(path))

            return temp_file.name, inner_file_extension


async def parse_and_store_activity_from_file(
    token_user_id: int,
    file_path: str,
    websocket_manager: websocket_schema.WebSocketManager,
    db: Session,
    from_garmin: bool = False,
    garminconnect_gear: dict | None = None,
<<<<<<< HEAD
=======
    activity_name: str | None = None,
>>>>>>> 35c01eba
):
    try:
        core_logger.print_to_log_and_console(
            f"Bulk file import: Beginning processing of {file_path}"
        )

        # Get file extension
        _, file_extension = os.path.splitext(file_path)
        garmin_connect_activity_id = None

        if from_garmin:
            garmin_connect_activity_id = os.path.basename(file_path).split("_")[0]

        if file_extension.lower() == ".gz":
            file_path, file_extension = handle_gzipped_file(file_path)

        # Open the file and process it
        with open(file_path, "rb"):
            user = users_crud.get_user_by_id(token_user_id, db)
            if user is None:
                raise HTTPException(
                    status_code=status.HTTP_404_NOT_FOUND,
                    detail="User not found",
                )

            user_privacy_settings = (
                users_privacy_settings_crud.get_user_privacy_settings_by_user_id(
                    user.id, db
                )
            )

            # Parse the file
            parsed_info = parse_file(
                token_user_id,
                user_privacy_settings,
                file_extension,
                file_path,
                db,
                activity_name,
            )

            if parsed_info is not None:
                created_activities = []
                idsToFileName = ""
                if file_extension.lower() in (
                    ".gpx",
                    ".tcx",
                ):
                    # Store the activity in the database
                    created_activity = await store_activity(
                        parsed_info, websocket_manager, db
                    )
                    created_activities.append(created_activity)
                    idsToFileName = idsToFileName + str(created_activity.id)
                elif file_extension.lower() == ".fit":
                    # Split the records by activity (check for multiple activities in the file)
                    split_records_by_activity = fit_utils.split_records_by_activity(
                        parsed_info
                    )

                    # Create activity objects for each activity in the file
                    if from_garmin:
                        created_activities_objects = fit_utils.create_activity_objects(
                            split_records_by_activity,
                            token_user_id,
                            user_privacy_settings,
                            (
                                int(garmin_connect_activity_id)
                                if garmin_connect_activity_id
                                else None
                            ),
                            garminconnect_gear if garminconnect_gear else None,
                            db,
                        )
                    else:
                        created_activities_objects = fit_utils.create_activity_objects(
                            split_records_by_activity,
                            token_user_id,
                            user_privacy_settings,
                            None,
                            None,
                            db,
                        )

                    for activity in created_activities_objects:
                        # Store the activity in the database
                        created_activity = await store_activity(
                            activity, websocket_manager, db
                        )
                        created_activities.append(created_activity)

                    for index, activity in enumerate(created_activities):
                        idsToFileName += str(activity.id)  # Add the id to the string
                        # Add an underscore if it's not the last item
                        if index < len(created_activities) - 1:
                            idsToFileName += (
                                "_"  # Add an underscore if it's not the last item
                            )
                else:
                    # Should no longer get here due to screening of extensions in router.py, but why not.
                    core_logger.print_to_log_and_console(
                        f"File extension not supported: {file_extension}", "error"
                    )
                # Define the directory where the processed files will be stored
                processed_dir = core_config.FILES_PROCESSED_DIR

                # Define new file path with activity ID as filename
                new_file_name = f"{idsToFileName}{file_extension}"

                # Move the file to the processed directory
                move_file(processed_dir, new_file_name, file_path)
                core_logger.print_to_log_and_console(
                    f"Bulk file import: File successfully processed and moved. {file_path} - has become {new_file_name}"
                )

                # Return the created activity
                return created_activities
            else:
                return None
    # except HTTPException as http_err:
    # This is causing a crash on the back end when the try fails.  Looks like we cannot raise an http exception in a background task.
    # raise http_err
    except Exception as err:
        # Log the exception
        core_logger.print_to_log(
            f"Bulk file import: Error while parsing {file_path} in parse_and_store_activity_from_file - {str(err)}",
            "error",
            exc=err,
        )
        try:
            # Move the exception-causing file to an import errors directory.
            error_file_dir = core_config.FILES_BULK_IMPORT_IMPORT_ERRORS_DIR
            os.makedirs(error_file_dir, exist_ok=True)
            move_file(error_file_dir, os.path.basename(file_path), file_path)
            core_logger.print_to_log_and_console(
                f"Bulk file import: Due to import error, file {file_path} has been moved to {error_file_dir}"
            )
        except Exception:
            core_logger.print_to_log_and_console(
                f"Bulk file import: Failed to move the error-producing file {file_path} to the import-error directory."
            )


async def parse_and_store_activity_from_uploaded_file(
    token_user_id: int,
    file: UploadFile,
    websocket_manager: websocket_schema.WebSocketManager,
    db: Session,
):
    # Validate filename exists
    if file.filename is None:
        raise HTTPException(
            status_code=status.HTTP_400_BAD_REQUEST,
            detail="Filename is required",
        )

    # Get file extension
    _, file_extension = os.path.splitext(file.filename)

    try:
        # Ensure the 'files' directory exists
        upload_dir = core_config.FILES_DIR
        os.makedirs(upload_dir, exist_ok=True)

        # Build the full path where the file will be saved
        file_path = os.path.join(upload_dir, file.filename)

        # Save the uploaded file in the 'files' directory
        with open(file_path, "wb") as save_file:
            save_file.write(file.file.read())

        if file_extension.lower() == ".gz":
            file_path, file_extension = handle_gzipped_file(file_path)

        user = users_crud.get_user_by_id(token_user_id, db)
        if user is None:
            raise HTTPException(
                status_code=status.HTTP_404_NOT_FOUND,
                detail="User not found",
            )

        user_privacy_settings = (
            users_privacy_settings_crud.get_user_privacy_settings_by_user_id(
                user.id, db
            )
        )

        # Parse the file
        parsed_info = parse_file(
            token_user_id,
            user_privacy_settings,
            file_extension,
            file_path,
            db,
        )

        if parsed_info is not None:
            created_activities = []
            idsToFileName = ""
            if file_extension.lower() in (".gpx", ".tcx"):
                # Store the activity in the database
                created_activity = await store_activity(
                    parsed_info, websocket_manager, db
                )
                created_activities.append(created_activity)
                idsToFileName = idsToFileName + str(created_activity.id)
            elif file_extension.lower() == ".fit":
                # Split the records by activity (check for multiple activities in the file)
                split_records_by_activity = fit_utils.split_records_by_activity(
                    parsed_info
                )

                # Create activity objects for each activity in the file
                created_activities_objects = fit_utils.create_activity_objects(
                    split_records_by_activity,
                    token_user_id,
                    user_privacy_settings,
                    None,
                    None,
                    db,
                )

                for activity in created_activities_objects:
                    # Store the activity in the database
                    created_activity = await store_activity(
                        activity, websocket_manager, db
                    )
                    created_activities.append(created_activity)

                for index, activity in enumerate(created_activities):
                    idsToFileName += str(activity.id)  # Add the id to the string
                    # Add an underscore if it's not the last item
                    if index < len(created_activities) - 1:
                        idsToFileName += (
                            "_"  # Add an underscore if it's not the last item
                        )
            else:
                core_logger.print_to_log_and_console(
                    f"File extension not supported: {file_extension}", "error"
                )

            # Define the directory where the processed files will be stored
            processed_dir = core_config.FILES_PROCESSED_DIR

            # Define new file path with activity ID as filename
            new_file_name = f"{idsToFileName}{file_extension}"

            # Move the file to the processed directory
            move_file(processed_dir, new_file_name, file_path)

            for activity in created_activities:
                # Serialize the activity
                activity = serialize_activity(activity)

            # Return the created activity
            return created_activities
        else:
            return None
    except HTTPException as http_err:
        raise http_err
    except Exception as err:
        # Log the exception
        core_logger.print_to_log(
            f"Error in parse_and_store_activity_from_uploaded_file - {str(err)}",
            "error",
            exc=err,
        )
        # Raise an HTTPException with a 500 Internal Server Error status code
        raise HTTPException(
            status_code=status.HTTP_500_INTERNAL_SERVER_ERROR,
            detail=f"Internal Server Error: {str(err)}",
        ) from err


def move_file(new_dir: str, new_filename: str, file_path: str):
    try:
        # Ensure the new directory exists
        os.makedirs(new_dir, exist_ok=True)

        # Define the new file path
        new_file_path = os.path.join(new_dir, new_filename)

        # Move the file
        shutil.move(file_path, new_file_path)
    except Exception as err:
        # Log the exception
        core_logger.print_to_log(f"Error in move_file - {str(err)}", "error", exc=err)
        # Raise an HTTPException with a 500 Internal Server Error status code
        raise HTTPException(
            status_code=status.HTTP_500_INTERNAL_SERVER_ERROR,
            detail=f"Internal Server Error: {str(err)}",
        ) from err


def parse_file(
    token_user_id: int,
    user_privacy_settings: users_privacy_settings_schema.UsersPrivacySettings,
    file_extension: str,
    filename: str,
    db: Session,
    activity_name: str | None = None,
) -> dict | None:
    try:
        if filename.lower() != "bulk_import/__init__.py":
            core_logger.print_to_log(f"Parsing file: {filename}")
            # Choose the appropriate parser based on file extension
            if file_extension.lower() == ".gpx":
                # Parse the GPX file
                parsed_info = gpx_utils.parse_gpx_file(
                    filename,
                    token_user_id,
                    user_privacy_settings,
                    db,
                    activity_name,
                )
            elif file_extension.lower() == ".tcx":
                parsed_info = tcx_utils.parse_tcx_file(
                    filename,
                    token_user_id,
                    user_privacy_settings,
                    db,
                    activity_name,
                )
            elif file_extension.lower() == ".fit":
                # Parse the FIT file
                parsed_info = fit_utils.parse_fit_file(filename, db, activity_name)
            else:
                # file extension not supported raise an HTTPException with a 406 Not Acceptable status code
                raise HTTPException(
                    status_code=status.HTTP_406_NOT_ACCEPTABLE,
                    detail="File extension not supported. Supported file extensions are .gpx, .fit and .tcx",
                )
            return parsed_info
        else:
            return None
    except HTTPException as http_err:
        raise http_err
    except Exception as err:
        # Log the exception
        core_logger.print_to_log(f"Error in parse_file - {str(err)}", "error", exc=err)
        # Raise an HTTPException with a 500 Internal Server Error status code
        raise HTTPException(
            status_code=status.HTTP_500_INTERNAL_SERVER_ERROR,
            detail=f"Internal Server Error: {str(err)}",
        ) from err


async def store_activity(
    parsed_info: dict, websocket_manager: websocket_schema.WebSocketManager, db: Session
):
    # create the activity in the database
    created_activity = await activities_crud.create_activity(
        parsed_info["activity"], websocket_manager, db
    )

    # Check if created_activity is None
    if created_activity is None or created_activity.id is None:
        # Log the error
        core_logger.print_to_log(
            "Error in store_activity - activity is None, error creating activity",
            "error",
        )
        # raise an HTTPException with a 500 Internal Server Error status code
        raise HTTPException(
            status_code=status.HTTP_500_INTERNAL_SERVER_ERROR,
            detail="Error creating activity",
        )

    # Parse the activity streams from the parsed info
    activity_streams = parse_activity_streams_from_file(
        parsed_info, created_activity.id
    )

    if activity_streams is not None:
        # Create activity streams in the database
        activity_streams_crud.create_activity_streams(activity_streams, db)

    if parsed_info.get("laps") is not None:
        # Create activity laps in the database
        activity_laps_crud.create_activity_laps(
            parsed_info["laps"], created_activity.id, db
        )

    if parsed_info.get("workout_steps") is not None:
        # Create activity workout steps in the database
        activity_workout_steps_crud.create_activity_workout_steps(
            parsed_info["workout_steps"], created_activity.id, db
        )

    if parsed_info.get("sets") is not None:
        # Create activity sets in the database
        activity_sets_crud.create_activity_sets(
            parsed_info["sets"], created_activity.id, db
        )

    # Return the created activity
    return created_activity


def parse_activity_streams_from_file(parsed_info: dict, activity_id: int):
    # Create a dictionary mapping stream types to is_set keys and waypoints keys
    stream_mapping = {
        1: ("is_heart_rate_set", "hr_waypoints"),
        2: ("is_power_set", "power_waypoints"),
        3: ("is_cadence_set", "cad_waypoints"),
        4: ("is_elevation_set", "ele_waypoints"),
        5: ("is_velocity_set", "vel_waypoints"),
        6: ("is_velocity_set", "pace_waypoints"),
        7: ("is_lat_lon_set", "lat_lon_waypoints"),
    }

    # Create a list of tuples containing stream type, is_set, and waypoints
    stream_data_list = [
        (
            stream_type,
            (
                is_set_key(parsed_info)
                if callable(is_set_key)
                else parsed_info[is_set_key]
            ),
            parsed_info[waypoints_key],
        )
        for stream_type, (is_set_key, waypoints_key) in stream_mapping.items()
        if (
            is_set_key(parsed_info) if callable(is_set_key) else parsed_info[is_set_key]
        )
    ]

    # Return activity streams as a list of ActivityStreams objects
    return [
        activity_streams_schema.ActivityStreams(
            activity_id=activity_id,
            stream_type=stream_type,
            stream_waypoints=waypoints,
            strava_activity_stream_id=None,
        )
        for stream_type, is_set, waypoints in stream_data_list
    ]


def calculate_activity_distances(activities: list[activities_schema.Activity]):
    # Initialize the distances
    run = bike = swim = walk = hike = rowing = snow_ski = snowboard = windsurf = (
        stand_up_paddleboarding
    ) = surfing = kayaking = sailing = snowshoeing = inline_skating = 0.0

    if activities is not None:
        # Calculate the distances
        for activity in activities:
            if activity.activity_type in [1, 2, 3, 34, 40]:
                run += activity.distance
            elif activity.activity_type in [4, 5, 6, 7, 27, 28, 29, 35, 36]:
                bike += activity.distance
            elif activity.activity_type in [8, 9]:
                swim += activity.distance
            elif activity.activity_type in [11, 31]:
                walk += activity.distance
            elif activity.activity_type in [12]:
                hike += activity.distance
            elif activity.activity_type in [13]:
                rowing += activity.distance
            elif activity.activity_type in [15, 16]:
                snow_ski += activity.distance
            elif activity.activity_type in [17]:
                snowboard += activity.distance
            elif activity.activity_type in [30]:
                windsurf += activity.distance
            elif activity.activity_type in [32]:
                stand_up_paddleboarding += activity.distance
            elif activity.activity_type in [33]:
                surfing += activity.distance
            elif activity.activity_type in [42]:
                kayaking += activity.distance
            elif activity.activity_type in [43]:
                sailing += activity.distance
            elif activity.activity_type in [44]:
                snowshoeing += activity.distance
            elif activity.activity_type in [45]:
                inline_skating += activity.distance

    # Return the distances
    return activities_schema.ActivityDistances(
        run=run,
        bike=bike,
        swim=swim,
        walk=walk,
        hike=hike,
        rowing=rowing,
        snow_ski=snow_ski,
        snowboard=snowboard,
        windsurf=windsurf,
        stand_up_paddleboarding=stand_up_paddleboarding,
        surfing=surfing,
        kayaking=kayaking,
        sailing=sailing,
        snowshoeing=snowshoeing,
        inline_skating=inline_skating,
    )


def location_based_on_coordinates(latitude, longitude) -> dict | None:
    # Check if latitude and longitude are provided
    if latitude is None or longitude is None:
        return {
            "city": None,
            "town": None,
            "country": None,
        }

    # Create a dictionary with the parameters for the request
    if core_config.REVERSE_GEO_PROVIDER == "nominatim":
        # Create the URL for the request
        url_params = {
            "format": "jsonv2",
            "lat": latitude,
            "lon": longitude,
        }
        protocol = "https"
        if not core_config.NOMINATIM_API_USE_HTTPS:
            protocol = "http"
        url = f"{protocol}://{core_config.NOMINATIM_API_HOST}/reverse?{urlencode(url_params)}"
    elif core_config.REVERSE_GEO_PROVIDER == "photon":
        # Create the URL for the request
        url_params = {
            "lat": latitude,
            "lon": longitude,
        }
        protocol = "https"
        if not core_config.PHOTON_API_USE_HTTPS:
            protocol = "http"
        url = f"{protocol}://{core_config.PHOTON_API_HOST}/reverse?{urlencode(url_params)}"
    elif core_config.REVERSE_GEO_PROVIDER == "geocode":
        # Check if the API key is set
        if core_config.GEOCODES_MAPS_API == "changeme":
            return {
                "city": None,
                "town": None,
                "country": None,
            }
        # Create the URL for the request
        url_params = {
            "lat": latitude,
            "lon": longitude,
            "api_key": core_config.GEOCODES_MAPS_API,
        }
        url = f"https://geocode.maps.co/reverse?{urlencode(url_params)}"
    else:
        # If no provider is set, return None
        return {
            "city": None,
            "town": None,
            "country": None,
        }

    # Throttle requests according to configured rate limit
    if core_config.REVERSE_GEO_MIN_INTERVAL > 0:
        with core_config.REVERSE_GEO_LOCK:
            now = time.monotonic()
            interval = core_config.REVERSE_GEO_MIN_INTERVAL - (
                now - core_config.REVERSE_GEO_LAST_CALL
            )
            if interval > 0:
                time.sleep(interval)
            core_config.REVERSE_GEO_LAST_CALL = time.monotonic()

    # Make the request and get the response
    try:
        headers = {"User-Agent": "Endurain/0.16.0 (ReverseGeocoding)"}
        # Make the request and get the response
        response = requests.get(url, headers=headers, timeout=10)
        response.raise_for_status()

        if core_config.REVERSE_GEO_PROVIDER in ("geocode", "nominatim"):
            # Get the data from the response
            data = response.json().get("address", {})
            # Return the location based on the coordinates
            # Note: 'town' is used for district in Geocode API
            return {
                "city": data.get("city"),
                "town": data.get("town"),
                "country": data.get("country"),
            }

        # Get the data from the response
        data_root = response.json().get("features", [])
        data = data_root[0].get("properties", {}) if data_root else {}
        # Return the location based on the coordinates
        # Note: 'district' is used for city and 'city' is used for town in Photon API
        return {
            "city": data.get("district"),
            "town": data.get("city"),
            "country": data.get("country"),
        }
    except Exception as err:
        # Log the error
        core_logger.print_to_log_and_console(
            f"Error in location_based_on_coordinates - {str(err)}", "error"
        )
        raise HTTPException(
            status_code=status.HTTP_424_FAILED_DEPENDENCY,
            detail=f"Error in location_based_on_coordinates: {str(err)}",
        ) from err


def append_if_not_none(waypoint_list, waypoint_time, value, key):
    if value is not None:
        waypoint_list.append({"time": waypoint_time, key: value})


def calculate_instant_speed(
    prev_time, waypoint_time, latitude, longitude, prev_latitude, prev_longitude
):
    # Convert the time strings to datetime objects
    time_calc = datetime.fromisoformat(waypoint_time.strftime("%Y-%m-%dT%H:%M:%S"))

    # If prev_time is None, return a default value
    if prev_time is None:
        return 0

    # Convert the time strings to datetime objects
    prev_time_calc = datetime.fromisoformat(prev_time.strftime("%Y-%m-%dT%H:%M:%S"))

    # Calculate the time difference in seconds
    time_difference = (time_calc - prev_time_calc).total_seconds()

    # If the time difference is positive, calculate the instant speed
    if time_difference > 0:
        # Calculate the distance in meters
        distance = geodesic(
            (prev_latitude, prev_longitude), (latitude, longitude)
        ).meters

        # Calculate the instant speed in m/s
        instant_speed = distance / time_difference
    else:
        # If the time difference is not positive, return a default value
        instant_speed = 0

    # Return the instant speed
    return instant_speed


def compute_elevation_gain_and_loss(
    elevations, median_window=6, avg_window=3, threshold=0.1
):
    # 1) Median Filter
    def median_filter(values, window_size):
        if window_size < 2:
            return values[:]
        half = window_size // 2
        filtered = []
        for i in range(len(values)):
            start = max(0, i - half)
            end = min(len(values), i + half + 1)
            window_vals = values[start:end]
            m = statistics.median(window_vals)
            filtered.append(m)
        return filtered

    # 2) Moving-Average Smoothing
    def moving_average(values, window_size):
        if window_size < 2:
            return values[:]
        half = window_size // 2
        smoothed = []
        n = len(values)
        for i in range(n):
            start = max(0, i - half)
            end = min(n, i + half + 1)
            window_vals = values[start:end]
            smoothed.append(statistics.mean(window_vals))
        return smoothed

    try:
        # Get the values from the elevations
        values = [float(waypoint["ele"]) for waypoint in elevations]
    except (ValueError, KeyError):
        # If there are no valid values, return 0
        return 0, 0

    # Apply median filter -> then average smoothing
    filtered = median_filter(values, median_window)
    filtered = moving_average(filtered, avg_window)

    # 3) Compute gain/loss with threshold
    total_gain = 0.0
    total_loss = 0.0
    for i in range(1, len(filtered)):
        diff = filtered[i] - filtered[i - 1]
        if diff > threshold:
            total_gain += diff
        elif diff < -threshold:
            total_loss -= diff  # diff is negative, so subtracting it is adding positive
    return total_gain, total_loss


def calculate_pace(distance, first_waypoint_time, last_waypoint_time):
    # If the distance is 0, return 0
    if distance == 0:
        return 0

    # Convert the time strings to datetime objects
    start_datetime = datetime.fromisoformat(
        first_waypoint_time.strftime("%Y-%m-%dT%H:%M:%S")
    )
    end_datetime = datetime.fromisoformat(
        last_waypoint_time.strftime("%Y-%m-%dT%H:%M:%S")
    )

    # Calculate the time difference in seconds
    total_time_in_seconds = (end_datetime - start_datetime).total_seconds()

    # Calculate pace in seconds per meter
    pace_seconds_per_meter = total_time_in_seconds / distance

    # Return the pace
    return pace_seconds_per_meter


def calculate_avg_and_max(data, stream_type):
    try:
        # Get the values from the data
        values = [
            float(waypoint[stream_type])
            for waypoint in data
            if waypoint.get(stream_type) is not None
        ]
    except (ValueError, KeyError):
        # If there are no valid values, return 0
        return 0, 0

    # Calculate the average and max values
    avg_value = mean(values)
    max_value = max(values)

    return avg_value, max_value


def calculate_np(data):
    try:
        # Get the power values from the data
        values = [
            float(waypoint["power"])
            for waypoint in data
            if waypoint["power"] is not None
        ]
    except:
        # If there are no valid values, return 0
        return 0

    # Calculate the fourth power of each power value
    fourth_powers = [p**4 for p in values]

    # Calculate the average of the fourth powers
    avg_fourth_power = sum(fourth_powers) / len(fourth_powers)

    # Take the fourth root of the average of the fourth powers to get Normalized Power
    normalized_power = avg_fourth_power ** (1 / 4)

    return normalized_power


def define_activity_type(activity_type_name: str) -> int:
    """
    Maps an activity type name (string) to its corresponding ID (integer).
    Uses the global ACTIVITY_NAME_TO_ID dictionary.
    Returns 10 (Workout) if the name is not found.
    """
    # Default value
    default_type_id = 10

    # Get the activity type ID from the global mapping (case-insensitive)
    # Ensure input is a string before lowercasing
    if isinstance(activity_type_name, str):
        return ACTIVITY_NAME_TO_ID.get(activity_type_name.lower(), default_type_id)
    else:
        # Handle non-string input if necessary, or return default
        return default_type_id


def set_activity_name_based_on_activity_type(activity_type_id: int) -> str:
    """
    Maps an activity type ID (integer) to its corresponding name (string).
    Uses the global ACTIVITY_ID_TO_NAME dictionary.
    Returns "Workout" if the ID is not found or is 10.
    Appends " workout" suffix if the name is not "Workout".
    """
    # Get the mapping for the activity type ID, default to "Workout"
    mapping = ACTIVITY_ID_TO_NAME.get(activity_type_id, "Workout")

    # If type is not 10 (Workout), return the mapping with " workout" suffix
    return mapping + " workout" if mapping != "Workout" else mapping<|MERGE_RESOLUTION|>--- conflicted
+++ resolved
@@ -378,10 +378,7 @@
     db: Session,
     from_garmin: bool = False,
     garminconnect_gear: dict | None = None,
-<<<<<<< HEAD
-=======
     activity_name: str | None = None,
->>>>>>> 35c01eba
 ):
     try:
         core_logger.print_to_log_and_console(
