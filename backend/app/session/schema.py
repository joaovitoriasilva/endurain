from pydantic import BaseModel
from datetime import datetime
from fastapi import Request, HTTPException
from starlette.middleware.base import BaseHTTPMiddleware


class UsersSessions(BaseModel):
    id: str
    user_id: int
    refresh_token: str
    ip_address: str
    device_type: str
    operating_system: str
    operating_system_version: str
    browser: str
    browser_version: str
    created_at: datetime
    expires_at: datetime

    model_config = {"from_attributes": True}


class LoginRequest(BaseModel):
    username: str
    password: str


class MFALoginRequest(BaseModel):
    username: str
    mfa_code: str


class MFARequiredResponse(BaseModel):
    mfa_required: bool = True
    username: str
    message: str = "MFA verification required"


class PendingMFALogin:
    """Store for pending MFA logins"""

    def __init__(self):
        self._store = {}

    def add_pending_login(self, username: str, user_id: int):
        self._store[username] = user_id

    def get_pending_login(self, username: str):
        return self._store.get(username)

    def delete_pending_login(self, username: str):
        if username in self._store:
            del self._store[username]

    def has_pending_login(self, username: str):
        return username in self._store

    def clear_all(self):
        self._store.clear()


def get_pending_mfa_store():
    return pending_mfa_store


pending_mfa_store = PendingMFALogin()


class CSRFMiddleware(BaseHTTPMiddleware):
    def __init__(self, app):
        super().__init__(app)
        # Define paths that don't need CSRF protection
<<<<<<< HEAD
        self.exempt_paths = ["/api/v1/token", "/api/v1/refresh", "/api/v1/mfa/verify"]
=======
        self.exempt_paths = [
            "/api/v1/token",
            "/api/v1/refresh",
            "/api/v1/password-reset/request",
            "/api/v1/password-reset/confirm",
        ]
>>>>>>> 1024522a

    async def dispatch(self, request: Request, call_next):
        # Get client type from header
        client_type = request.headers.get("X-Client-Type")

        # Skip CSRF checks for not web clients
        if client_type != "web":
            return await call_next(request)

        # Skip CSRF check for exempt paths
        if request.url.path in self.exempt_paths:
            return await call_next(request)

        # Check for CSRF token in POST, PUT, DELETE, and PATCH requests
        if request.method in ["POST", "PUT", "DELETE", "PATCH"]:
            csrf_cookie = request.cookies.get("endurain_csrf_token")
            csrf_header = request.headers.get("X-CSRF-Token")

            if not csrf_cookie or not csrf_header:
                raise HTTPException(status_code=403, detail="CSRF token missing")

            if csrf_cookie != csrf_header:
                raise HTTPException(status_code=403, detail="CSRF token invalid")

        response = await call_next(request)
        return response<|MERGE_RESOLUTION|>--- conflicted
+++ resolved
@@ -70,16 +70,13 @@
     def __init__(self, app):
         super().__init__(app)
         # Define paths that don't need CSRF protection
-<<<<<<< HEAD
-        self.exempt_paths = ["/api/v1/token", "/api/v1/refresh", "/api/v1/mfa/verify"]
-=======
         self.exempt_paths = [
             "/api/v1/token",
             "/api/v1/refresh",
+            "/api/v1/mfa/verify",
             "/api/v1/password-reset/request",
             "/api/v1/password-reset/confirm",
         ]
->>>>>>> 1024522a
 
     async def dispatch(self, request: Request, call_next):
         # Get client type from header
