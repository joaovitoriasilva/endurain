--- conflicted
+++ resolved
@@ -2,7 +2,8 @@
 from typing import Final, Mapping
 from types import MappingProxyType
 
-<<<<<<< HEAD
+import core.config as core_config
+
 # JWT config (typed + validated)
 JWT_ALGORITHM: Final[str] = os.environ.get("ALGORITHM", "HS256")
 JWT_ACCESS_TOKEN_EXPIRE_MINUTES: Final[int] = int(
@@ -11,7 +12,7 @@
 JWT_REFRESH_TOKEN_EXPIRE_DAYS: Final[int] = int(
     os.environ.get("REFRESH_TOKEN_EXPIRE_DAYS", "7")
 )
-JWT_SECRET_KEY: Final[str | None] = os.environ.get("SECRET_KEY")
+JWT_SECRET_KEY: Final[str | None] = core_config.read_secret("SECRET_KEY")
 
 if JWT_ACCESS_TOKEN_EXPIRE_MINUTES <= 0:
     raise ValueError("ACCESS_TOKEN_EXPIRE_MINUTES must be positive")
@@ -19,17 +20,6 @@
     raise ValueError("REFRESH_TOKEN_EXPIRE_DAYS must be positive")
 if not JWT_SECRET_KEY:
     raise ValueError("SECRET_KEY environment variable is required")
-=======
-import core.config as core_config
-
-# JWT Token constants
-JWT_ALGORITHM = os.environ.get("ALGORITHM", "HS256")
-JWT_ACCESS_TOKEN_EXPIRE_MINUTES = int(
-    os.environ.get("ACCESS_TOKEN_EXPIRE_MINUTES", "15")
-)
-JWT_REFRESH_TOKEN_EXPIRE_DAYS = int(os.environ.get("REFRESH_TOKEN_EXPIRE_DAYS", "7"))
-JWT_SECRET_KEY = core_config.read_secret("SECRET_KEY")
->>>>>>> 6b933844
 
 # scope (immutable)
 USERS_REGULAR_SCOPE: Final[tuple[str, ...]] = ("profile", "users:read")
