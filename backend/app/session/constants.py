--- conflicted
+++ resolved
@@ -43,24 +43,14 @@
 }
 
 # Constants related to user access types
-<<<<<<< HEAD
-REGULAR_ACCESS = 1
-REGULAR_ACCESS_SCOPES = USERS_REGULAR_SCOPES + GEARS_SCOPES + SEGMENTS_SCOPES + ACTIVITIES_SCOPES + HEALTH_SCOPES + SERVER_SETTINGS_REGULAR_SCOPES
-ADMIN_ACCESS = 2
-ADMIN_ACCESS_SCOPES = REGULAR_ACCESS_SCOPES + USERS_ADMIN_SCOPES + SERVER_SETTINGS_ADMIN_SCOPES
-
-# Constants related to user active status
-USER_ACTIVE = 1
-USER_NOT_ACTIVE = 2
-=======
 REGULAR_ACCESS_SCOPES = (
     USERS_REGULAR_SCOPES
     + GEARS_SCOPES
+    + SEGMENTS_SCOPES
     + ACTIVITIES_SCOPES
     + HEALTH_SCOPES
     + SERVER_SETTINGS_REGULAR_SCOPES
 )
 ADMIN_ACCESS_SCOPES = (
     REGULAR_ACCESS_SCOPES + USERS_ADMIN_SCOPES + SERVER_SETTINGS_ADMIN_SCOPES
-)
->>>>>>> 5b3d68b0
+)