--- conflicted
+++ resolved
@@ -109,15 +109,9 @@
     app.include_router(api_router)
 
     # Add a route to serve the user images
-<<<<<<< HEAD
-    app.mount("/config/user_images", StaticFiles(directory="config/user_images"), name="user_images")
+    app.mount(f"/{core_config.USER_IMAGES_DIR}", StaticFiles(directory=core_config.USER_IMAGES_DIR), name="user_images")
     app.mount(
-        "/config/server_images", StaticFiles(directory="config/server_images"), name="server_images"
-=======
-    app.mount("/user_images", StaticFiles(directory=core_config.USER_IMAGES_DIR), name="user_images")
-    app.mount(
-        "/server_images", StaticFiles(directory=core_config.SERVER_IMAGES_DIR), name="server_images"
->>>>>>> 6e42b6e6
+        f"/{core_config.SERVER_IMAGES_DIR}", StaticFiles(directory=core_config.SERVER_IMAGES_DIR), name="server_images"
     )
     app.mount(
         "/", StaticFiles(directory=core_config.FRONTEND_DIR, html=True), name="frontend"
