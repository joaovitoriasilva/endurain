import os
import csv
from fastapi import HTTPException, status
from sqlalchemy.orm import Session
from stravalib.client import Client

import core.config as core_config
import core.logger as core_logger

import strava.utils as strava_utils
import strava.athlete_utils as strava_athlete_utils

import gears.gear.schema as gears_schema
import gears.gear.crud as gears_crud
import gears.gear.utils as gears_utils

import activities.activity.schema as activities_schema
import activities.activity.crud as activities_crud

import users.user_integrations.crud as user_integrations_crud

from core.database import SessionLocal


def get_strava_gear(gear_id: str, strava_client: Client):
    # Fetch Strava gear
    try:
        strava_gear = strava_client.get_gear(gear_id)
    except Exception as err:
        # Log an error event if the gear could not be fetched
        core_logger.print_to_log(
            f"Error fetching Strava gear with ID: {err}. Returning 424 Failed Dependency",
            "error",
            exc=err,
        )
        raise HTTPException(
            status_code=status.HTTP_424_FAILED_DEPENDENCY,
            detail="Not able to fetch Strava gear",
        ) from err

    if strava_gear is None:
        raise HTTPException(
            status_code=status.HTTP_424_FAILED_DEPENDENCY,
            detail="Not able to fetch Strava gear",
        )

    return strava_gear


def fetch_and_process_gear(strava_client: Client, user_id: int, db: Session) -> int:
    # Fetch Strava athlete
    try:
        strava_athlete = strava_athlete_utils.get_strava_athlete(strava_client)
    except Exception as err:
        raise err

    # Initialize an empty list for results
    strava_gear = []

    # Store the athlete's bikes
    athlete_bikes = strava_athlete.bikes
    athlete_shoes = strava_athlete.shoes

    for bike in athlete_bikes:
        strava_gear.append(process_gear(bike, "bike", user_id, strava_client, db))

    for shoe in athlete_shoes:
        strava_gear.append(process_gear(shoe, "shoe", user_id, strava_client, db))

    if strava_gear is None:
        # Log an informational event if no gear were found
        core_logger.print_to_log(
            f"User {user_id}: No new Strava gear found: strava_gear is None"
        )

        # Return 0 to indicate no gear were processed
        return 0

    # Save the gear to the database
    gears_crud.create_multiple_gears(strava_gear, user_id, db)

    # Return the number of activities processed
    return len(strava_gear)


def process_gear(
    gear, gear_type: str, user_id: int, strava_client: Client, db: Session
) -> gears_schema.Gear | None:
    # Get the gear by strava id from user id
    gear_db = gears_crud.get_gear_by_strava_id_from_user_id(gear.id, user_id, db)

    # Skip existing gear
    if gear_db:
        return None

    # Get the gear from Strava
    try:
        strava_gear = get_strava_gear(gear.id, strava_client)
    except Exception as err:
        raise err

    new_gear = gears_schema.Gear(
        brand=strava_gear.brand_name,
        model=strava_gear.model_name,
        nickname=strava_gear.name,
        gear_type=1 if gear_type == "bike" else 2,
        user_id=user_id,
        active=True,
        strava_gear_id=gear.id,
    )

    return new_gear


def iterate_over_activities_and_set_gear(
    activity: activities_schema.Activity, gears: list[gears_schema.Gear], counter: int
) -> dict:

    # Iterate over gears and set gear if applicable
    if activity.strava_gear_id is not None:
        for gear in gears:
            if activity.strava_gear_id == gear.strava_gear_id:
                activity.gear_id = gear.id
                counter += 1
                break

    # Return the counter
    return {"counter": counter, "activity": activity}


def set_activities_gear(user_id: int, db: Session) -> int:
    # Get user activities
    activities = activities_crud.get_user_activities(user_id, db)

    # Skip if no activities
    if activities is None:
        return 0

    # Get user gears
    gears = gears_crud.get_gear_user(user_id, db)

    # Skip if no gears
    if gears is None:
        return 0

    # Initialize a counter
    counter = 0

    # Initialize an empty list for results
    activities_parsed = []

    # iterate over activities and set gear if applicable
    for activity in activities:
        parsed_activity = iterate_over_activities_and_set_gear(activity, gears, counter)
        counter = parsed_activity["counter"]
        activities_parsed.append(parsed_activity["activity"])

    activities_crud.edit_multiple_activities_gear_id(activities_parsed, user_id, db)

    return counter


def get_user_gear(user_id: int):
    # Create a new database session
    db = SessionLocal()

    try:
        # Get the user integrations by user ID
        user_integrations = strava_utils.fetch_user_integrations_and_validate_token(
            user_id, db
        )

        # Log the start of the activities processing
        core_logger.print_to_log(f"User {user_id}: Started Strava gear processing")

        # Create a Strava client with the user's access token
        strava_client = strava_utils.create_strava_client(user_integrations)

        # Set the user's gear to sync to True
        user_integrations_crud.set_user_strava_sync_gear(user_id, True, db)

        # Fetch Strava gear
        num_strava_gear_processed = fetch_and_process_gear(strava_client, user_id, db)

        # Log an informational event for tracing
        core_logger.print_to_log(
            f"User {user_id}: {num_strava_gear_processed} Strava gear processed"
        )

        # Log an informational event for tracing
        core_logger.print_to_log(
            f"User {user_id}: Will parse current activities and set gear if applicable"
        )

        num_gear_activities_set = set_activities_gear(user_id, db)

        # Log an informational event for tracing
        core_logger.print_to_log(
            f"User {user_id}: {num_gear_activities_set} activities where gear was set"
        )
    finally:
        db.close()


def iterate_over_bikes_csv() -> dict:
    """
    Parses a Strava bikes CSV file and returns its contents as a dictionary.

    The function looks for a CSV file specified by configuration settings, reads it, and constructs a dictionary where each key is the "Bike Name" from the CSV, and the value is a dictionary of the bike's attributes as provided in the CSV row.

    Returns:
        dict: A dictionary mapping bike names to their corresponding data from the CSV file.

    Raises:
        HTTPException: If the CSV file is missing, has invalid headers, or cannot be parsed.
    """
    # CSV file location
    bulk_import_dir = core_config.FILES_BULK_IMPORT_DIR
    bikes_file_name = core_config.STRAVA_BULK_IMPORT_BIKES_FILE
    bikes_file_path = os.path.join(bulk_import_dir, bikes_file_name)

    # Get file and parse it
    bikes_dict = {}
    try:
        if os.path.isfile(bikes_file_path):
            core_logger.print_to_log_and_console(
                f"{bikes_file_name} exists in the {bulk_import_dir} directory. Starting to process file."
            )
            with open(bikes_file_path, "r", encoding="utf-8") as bike_file:
                bikes_csv = csv.DictReader(bike_file)
                for row in bikes_csv:
                    if (
                        ("Bike Name" not in row)
                        or ("Bike Brand" not in row)
                        or ("Bike Model" not in row)
                    ):
                        core_logger.print_to_log_and_console(
                            f"Aborting bikes import: Proper headers not found in {bikes_file_name}.  File should have 'Bike Name', 'Bike Brand', and 'Bike Model'."
                        )
                        raise HTTPException(
                            status_code=status.HTTP_424_FAILED_DEPENDENCY,
                            detail="Invalid file. Proper headers not found in Strava bikes CSV file.",
                        )
                    bikes_dict[row["Bike Name"]] = row
            core_logger.print_to_log_and_console(
                f"Strava bike gear csv file parsed and gear dictionary created. File was {len(bikes_dict)} rows long, ignoring header row."
            )
            return bikes_dict
        core_logger.print_to_log_and_console(
            f"No {bikes_file_name} file located in the {bulk_import_dir} directory."
        )
        raise HTTPException(
            status_code=status.HTTP_424_FAILED_DEPENDENCY,
            detail="No Strava bikes CSV file found for import.",
        )
    except HTTPException as http_err:
        raise http_err
    except Exception as err:
        core_logger.print_to_log_and_console(
            f"Error attempting to open {bikes_file_path} file:  {err}", "error"
        )
        raise HTTPException(
            status_code=status.HTTP_424_FAILED_DEPENDENCY,
            detail="Error parsing Strava bikes CSV file.",
        ) from err


def iterate_over_shoes_csv() -> list:
    """
    Parses a Strava shoes CSV file and returns its contents as a list.
    Why a list?  Strava shoes files do not have anything that can be used as a key (unlike Strava bikes files, where nickname is required and unique)

    The function looks for a CSV file specified by configuration settings, reads it, and constructs a list where each item a dictionary of the shoe's attributes as provided in the CSV row.

    Returns:
        list: A list of shoe data obtained from the CSV file.

    Raises:
        HTTPException: If the CSV file is missing, has invalid headers, or cannot be parsed.
    """
    # CSV file location
    bulk_import_dir = core_config.FILES_BULK_IMPORT_DIR
    shoesfilename = core_config.STRAVA_BULK_IMPORT_SHOES_FILE
    shoes_file_path = os.path.join(bulk_import_dir, shoesfilename)

    # Get file and parse it
    shoes_list = [] # Using a list for shoes, as there is no unique value to use as a dictionary key like with bikes
    try:
        if os.path.isfile(shoes_file_path):
            core_logger.print_to_log_and_console(f"{shoesfilename} exists in the {bulk_import_dir} directory. Starting to process file.")
            with open(shoes_file_path, "r") as shoe_file:
                shoes_csv = csv.DictReader(shoe_file)
                for row in shoes_csv:    # Must process CSV file object while file is still open.
                    # Example row: {'Shoe Name': 'New forest runners', 'Shoe Brand': 'Saucony', 'Shoe Model': 'Trail runner 2200', 'Shoe Default Sport Types': ''}
                    if ('Shoe Name' not in row) or ('Shoe Brand' not in row) or ('Shoe Model' not in row): 
                        core_logger.print_to_log_and_console(
                            "Aborting shoes import: Proper headers not found in {shoesfilename}. File should have 'Shoe Name', 'Shoe Brand', and 'Shoe Model'."
                        )
                        raise HTTPException(
                            status_code=status.HTTP_424_FAILED_DEPENDENCY,
                            detail="Invalid file. Proper headers not found in Strava shoes CSV file.",
                        )
                    shoes_list.append(row)
            core_logger.print_to_log_and_console(f"Strava {shoesfilename} file parsed and gear dictionary created. File was {len(shoes_list)} rows long, ignoring header row.")
            return shoes_list
        else:
            core_logger.print_to_log_and_console(f"No {shoesfilename} file located in the {bulk_import_dir} directory.")
            raise HTTPException(
                status_code=status.HTTP_424_FAILED_DEPENDENCY,
                detail="No Strava shoes CSV file found for import.",
            )
    except HTTPException as http_err:
        raise http_err
    except Exception as err:
        core_logger.print_to_log_and_console(
            f"Error attempting to open {shoes_file_path_file_path} file:  {err}", "error"
        )
        raise HTTPException(
            status_code=status.HTTP_424_FAILED_DEPENDENCY,
            detail="Error parsing Strava shoes CSV file.",
        ) from err



def transform_csv_bike_gear_to_schema_gear(
    bikes_dict: dict, token_user_id: int
) -> list[gears_schema.Gear]:
    """
    Transforms a dictionary of bike data (parsed from CSV) into a list of Gear schema objects.

    Args:
        bikes_dict (dict): A dictionary where each key is a bike nickname and each value is a dictionary
            containing bike attributes such as "Bike Brand" and "Bike Model".
        token_user_id (int): The user ID to associate with each Gear object.

    Returns:
        list[gears_schema.Gear]: A list of Gear schema objects created from the input bike data.
    """
    gears = []
    for bike in bikes_dict:
        new_gear = gears_schema.Gear(
            user_id=token_user_id,
            brand=bikes_dict[bike]["Bike Brand"],
            model=bikes_dict[bike]["Bike Model"],
            nickname=bike,
            gear_type=gears_utils.GEAR_NAME_TO_ID["bike"],
            active=True,
<<<<<<< HEAD
            strava_gear_id=None,
        )
        gears.append(new_gear)
    return gears


def transform_csv_shoe_gear_to_schema_gear(
    shoes_list: list, token_user_id: int, db: Session
) -> list[gears_schema.Gear]:
    """
    Transforms a list of shoe data (parsed from CSV) into a list of Gear schema objects.

    Args:
        shoes_list (list): A list where each row is a single shoe's data, parsed from the strava shoe csv
        token_user_id (int): The user ID to associate with each Gear object.
        db (session): Database session

    Returns:
        list[gears_schema.Gear]: A list of Gear schema objects created from the input shoe data.
    """
    gears = []
    newnumber = 1  # Number to append to unnamed shoes.

    # Go through shoes, fix any blank nicknames, and create a list of them.
    for shoerow in shoes_list:  
        # 1 - Check for nameless shoes and add a novel name. Why?  Because Strava allows nameless shoes, but Endurain does not.  
        if shoerow["Shoe Name"] is None or shoerow["Shoe Name"] == "" or shoerow["Shoe Name"].replace("+", " ").strip() == "":
            # Shoe name is blank or parses to blank; assign a new, non-duplicated name. 
            proposed_name_is_already_present = True
            while proposed_name_is_already_present:
                proposed_name = core_config.STRAVA_BULK_IMPORT_SHOES_UNNAMED_SHOE + str(newnumber)
                gear_check = gears_crud.get_gear_user_by_nickname(token_user_id, proposed_name, db)
                if gear_check is not None:
                    newnumber+=1
                else:
                    proposed_name_is_already_present = False
                    shoe_name = proposed_name
                    core_logger.print_to_log_and_console(f"Shoe name was blank, it has been updated to: {proposed_name}")
                    newnumber+=1  # Iterate the number so the next unnamed shoe does not duplicate this one.                    
        else:
            # CSV data has a name for the shoe, use CSV's data as the name.
            shoe_name = shoerow["Shoe Name"]

        # 2 - Add (possibly renamed) gear item to the list. 
        new_gear = gears_schema.Gear(
            user_id=token_user_id,
            brand=shoerow["Shoe Brand"],
            model=shoerow["Shoe Model"],
            nickname=shoe_name,
            gear_type=gears_utils.GEAR_NAME_TO_ID["shoes"],
            active=True,
=======
>>>>>>> 5b3d68b0
            strava_gear_id=None,
        )
        gears.append(new_gear)
    return gears
<|MERGE_RESOLUTION|>--- conflicted
+++ resolved
@@ -345,7 +345,6 @@
             nickname=bike,
             gear_type=gears_utils.GEAR_NAME_TO_ID["bike"],
             active=True,
-<<<<<<< HEAD
             strava_gear_id=None,
         )
         gears.append(new_gear)
@@ -397,8 +396,6 @@
             nickname=shoe_name,
             gear_type=gears_utils.GEAR_NAME_TO_ID["shoes"],
             active=True,
-=======
->>>>>>> 5b3d68b0
             strava_gear_id=None,
         )
         gears.append(new_gear)
