from fastapi import HTTPException, status
from sqlalchemy.orm import Session
from stravalib.client import Client

import core.logger as core_logger

import strava.utils as strava_utils
import strava.athlete_utils as strava_athlete_utils

import gears.gear.schema as gears_schema
import gears.gear.crud as gears_crud

import activities.activity.schema as activities_schema
import activities.activity.crud as activities_crud

import users.user_integrations.crud as user_integrations_crud

from core.database import SessionLocal


def get_strava_gear(gear_id: str, strava_client: Client):
    # Fetch Strava gear
    try:
        strava_gear = strava_client.get_gear(gear_id)
    except Exception as err:
        # Log an error event if the gear could not be fetched
        core_logger.print_to_log(
            f"Error fetching Strava gear with ID: {err}. Returning 424 Failed Dependency",
            "error",
            exc=err,
        )
        raise HTTPException(
            status_code=status.HTTP_424_FAILED_DEPENDENCY,
            detail="Not able to fetch Strava gear",
        )

    if strava_gear is None:
        raise HTTPException(
            status_code=status.HTTP_424_FAILED_DEPENDENCY,
            detail="Not able to fetch Strava gear",
        )

    return strava_gear


def fetch_and_process_gear(strava_client: Client, user_id: int, db: Session) -> int:
    # Fetch Strava athlete
    try:
        strava_athlete = strava_athlete_utils.get_strava_athlete(strava_client)
    except Exception as err:
        raise err

    # Initialize an empty list for results
    strava_gear = []

    # Store the athlete's bikes
    athlete_bikes = strava_athlete.bikes
    athlete_shoes = strava_athlete.shoes

    for bike in athlete_bikes:
        strava_gear.append(process_gear(bike, "bike", user_id, strava_client, db))

    for shoe in athlete_shoes:
        strava_gear.append(process_gear(shoe, "shoe", user_id, strava_client, db))

    if strava_gear is None:
        # Log an informational event if no gear were found
        core_logger.print_to_log(
            f"User {user_id}: No new Strava gear found: strava_gear is None"
        )

        # Return 0 to indicate no gear were processed
        return 0

    # Save the gear to the database
    gears_crud.create_multiple_gears(strava_gear, user_id, db)

    # Return the number of activities processed
    return len(strava_gear)


def process_gear(
    gear, type: str, user_id: int, strava_client: Client, db: Session
) -> gears_schema.Gear | None:
    # Get the gear by strava id from user id
    gear_db = gears_crud.get_gear_by_strava_id_from_user_id(gear.id, user_id, db)

    # Skip existing gear
    if gear_db:
        return None

    # Get the gear from Strava
    try:
        strava_gear = get_strava_gear(gear.id, strava_client)
    except Exception as err:
        raise err

    new_gear = gears_schema.Gear(
        brand=strava_gear.brand_name,
        model=strava_gear.model_name,
        nickname=strava_gear.name,
        gear_type=1 if type == "bike" else 2,
        user_id=user_id,
        is_active=1,
        strava_gear_id=gear.id,
    )

    return new_gear


def iterate_over_activities_and_set_gear(
    activity: activities_schema.Activity,
    gears: list[gears_schema.Gear],
    counter: int,
    user_id: int,
    db: Session,
) -> dict:

    # Iterate over gears and set gear if applicable
    if activity.strava_gear_id is not None:
        for gear in gears:
            if activity.strava_gear_id == gear.strava_gear_id:
                activity.gear_id = gear.id
                counter += 1
                break

    # Return the counter
    return {"counter": counter, "activity": activity}


def set_activities_gear(user_id: int, db: Session) -> int:
    # Get user activities
    activities = activities_crud.get_user_activities(user_id, db)

    # Skip if no activities
    if activities is None:
        return 0

    # Get user gears
    gears = gears_crud.get_gear_user(user_id, db)

    # Skip if no gears
    if gears is None:
        return 0

    # Initialize a counter
    counter = 0

    # Initialize an empty list for results
    activities_parsed = []

    # iterate over activities and set gear if applicable
    for activity in activities:
        parsed_activity = iterate_over_activities_and_set_gear(
            activity, gears, counter, user_id, db
        )
        counter = parsed_activity["counter"]
        activities_parsed.append(parsed_activity["activity"])

    activities_crud.edit_multiple_activities_gear_id(activities_parsed, user_id, db)

    return counter


def get_user_gear(user_id: int):
    # Create a new database session
    db = SessionLocal()

    try:
        # Get the user integrations by user ID
        user_integrations = strava_utils.fetch_user_integrations_and_validate_token(
            user_id, db
        )

        # Log the start of the activities processing
        core_logger.print_to_log(f"User {user_id}: Started Strava gear processing")

        # Create a Strava client with the user's access token
        strava_client = strava_utils.create_strava_client(user_integrations)

        # Set the user's gear to sync to True
        user_integrations_crud.set_user_strava_sync_gear(user_id, True, db)

        # Fetch Strava gear
        num_strava_gear_processed = fetch_and_process_gear(strava_client, user_id, db)

        # Log an informational event for tracing
        core_logger.print_to_log(
            f"User {user_id}: {num_strava_gear_processed} Strava gear processed"
        )

        # Log an informational event for tracing
        core_logger.print_to_log(
            f"User {user_id}: Will parse current activities and set gear if applicable"
        )

        num_gear_activities_set = set_activities_gear(user_id, db)

        # Log an informational event for tracing
        core_logger.print_to_log(
            f"User {user_id}: {num_gear_activities_set} activities where gear was set"
        )
    finally:
<<<<<<< HEAD
        db.close()
=======
        db.close()


def iterate_over_bikes_csv() -> dict:
    """
    Parses a Strava bikes CSV file and returns its contents as a dictionary.

    The function looks for a CSV file specified by configuration settings, reads it, and constructs a dictionary where each key is the "Bike Name" from the CSV, and the value is a dictionary of the bike's attributes as provided in the CSV row.

    Returns:
        dict: A dictionary mapping bike names to their corresponding data from the CSV file.

    Raises:
        HTTPException: If the CSV file is missing, has invalid headers, or cannot be parsed.
    """
    # CSV file location
    bulk_import_dir = core_config.FILES_BULK_IMPORT_DIR
    bikes_file_name = core_config.STRAVA_BULK_IMPORT_BIKES_FILE
    bikes_file_path = os.path.join(bulk_import_dir, bikes_file_name)

    # Get file and parse it
    bikes_dict = {}
    try:
        if os.path.isfile(bikes_file_path):
            core_logger.print_to_log_and_console(
                f"{bikes_file_name} exists in the {bulk_import_dir} directory. Starting to process file."
            )
            with open(bikes_file_path, "r", encoding="utf-8") as bike_file:
                bikes_csv = csv.DictReader(bike_file)
                for row in bikes_csv:
                    if (
                        ("Bike Name" not in row)
                        or ("Bike Brand" not in row)
                        or ("Bike Model" not in row)
                    ):
                        core_logger.print_to_log_and_console(
                            f"Aborting bikes import: Proper headers not found in {bikes_file_name}.  File should have 'Bike Name', 'Bike Brand', and 'Bike Model'."
                        )
                        raise HTTPException(
                            status_code=status.HTTP_424_FAILED_DEPENDENCY,
                            detail="Invalid file. Proper headers not found in Strava bikes CSV file.",
                        )
                    bikes_dict[row["Bike Name"]] = row
            core_logger.print_to_log_and_console(
                f"Strava bike gear csv file parsed and gear dictionary created. File was {len(bikes_dict)} rows long, ignoring header row."
            )
            return bikes_dict
        core_logger.print_to_log_and_console(
            f"No {bikes_file_name} file located in the {bulk_import_dir} directory."
        )
        raise HTTPException(
            status_code=status.HTTP_424_FAILED_DEPENDENCY,
            detail="No Strava bikes CSV file found for import.",
        )
    except HTTPException as http_err:
        raise http_err
    except Exception as err:
        core_logger.print_to_log_and_console(
            f"Error attempting to open {bikes_file_path} file:  {err}", "error"
        )
        raise HTTPException(
            status_code=status.HTTP_424_FAILED_DEPENDENCY,
            detail="Error parsing Strava bikes CSV file.",
        ) from err


def transform_csv_bike_gear_to_schema_gear(
    bikes_dict: dict, token_user_id: int
) -> list[gears_schema.Gear]:
    """
    Transforms a dictionary of bike data (parsed from CSV) into a list of Gear schema objects.

    Args:
        bikes_dict (dict): A dictionary where each key is a bike nickname and each value is a dictionary
            containing bike attributes such as "Bike Brand" and "Bike Model".
        token_user_id (int): The user ID to associate with each Gear object.

    Returns:
        list[gears_schema.Gear]: A list of Gear schema objects created from the input bike data.
    """
    gears = []
    for bike in bikes_dict:
        new_gear = gears_schema.Gear(
            user_id=token_user_id,
            brand=bikes_dict[bike]["Bike Brand"],
            model=bikes_dict[bike]["Bike Model"],
            nickname=bike,
            gear_type=gears_utils.GEAR_NAME_TO_ID["bike"],
            active=True,
            strava_gear_id=None,
        )
        gears.append(new_gear)
    return gears
>>>>>>> 5b3d68b0
<|MERGE_RESOLUTION|>--- conflicted
+++ resolved
@@ -201,9 +201,6 @@
             f"User {user_id}: {num_gear_activities_set} activities where gear was set"
         )
     finally:
-<<<<<<< HEAD
-        db.close()
-=======
         db.close()
 
 
@@ -296,5 +293,4 @@
             strava_gear_id=None,
         )
         gears.append(new_gear)
-    return gears
->>>>>>> 5b3d68b0
+    return gears