--- conflicted
+++ resolved
@@ -59,11 +59,7 @@
                     # check if activity file exists
                     activity_fit_file_path = find_activity_fit_file(activity.id)
                     activity_gpx_file_path = os.path.join(
-<<<<<<< HEAD
-                        "config/files/processed", f"{activity.id}.gpx"
-=======
                         f"{core_config.FILES_PROCESSED_DIR}", f"{activity.id}.gpx"
->>>>>>> 6e42b6e6
                     )
 
                     if (
@@ -133,11 +129,7 @@
 
 
 def find_activity_fit_file(activity_id):
-<<<<<<< HEAD
-    processed_dir = "config/files/processed"
-=======
     processed_dir = core_config.FILES_PROCESSED_DIR
->>>>>>> 6e42b6e6
 
     # Try single activity file first
     single_path = os.path.join(processed_dir, f"{activity_id}.fit")
@@ -176,11 +168,7 @@
     )
 
     # Save the zip file
-<<<<<<< HEAD
-    output_file = f"config/files/{str(activity.garminconnect_activity_id)}.zip"
-=======
     output_file = f"{core_config.FILES_DIR}/{str(activity.garminconnect_activity_id)}.zip"
->>>>>>> 6e42b6e6
 
     # Write the ZIP data to the output file
     with open(output_file, "wb") as fb:
@@ -192,11 +180,7 @@
     # Open the ZIP file
     with zipfile.ZipFile(output_file, "r") as zip_ref:
         # Extract all contents to the specified directory
-<<<<<<< HEAD
-        zip_ref.extractall("config/files")
-=======
         zip_ref.extractall(core_config.FILES_DIR)
->>>>>>> 6e42b6e6
         # Populate the array with file names
         extracted_files = zip_ref.namelist()
 
@@ -212,28 +196,17 @@
 
     try:
         # Define the directory where the processed files will be stored
-<<<<<<< HEAD
-        processed_dir = "config/files/processed"
-
-        for file in extracted_files:
-            _, file_extension = os.path.splitext(f"config/files/{file}")
-=======
         files_dir = core_config.FILES_DIR
         processed_dir = core_config.FILES_PROCESSED_DIR
 
         for file in extracted_files:
             _, file_extension = os.path.splitext(f"{files_dir}/{file}")
->>>>>>> 6e42b6e6
 
             # Define new file path with activity ID as filename
             new_file_name = f"{activity.id}{file_extension}"
 
             # Move the file to the processed directory
-<<<<<<< HEAD
-            activities_utils.move_file(processed_dir, new_file_name, f"config/files/{file}")
-=======
             activities_utils.move_file(processed_dir, new_file_name, f"{files_dir}/{file}")
->>>>>>> 6e42b6e6
     except Exception as err:
         core_logger.print_to_log(
             f"Migration 3 - Failed to move activity {activity.id} file: {err}",
@@ -242,11 +215,7 @@
         )
 
     # check if activity file exists
-<<<<<<< HEAD
-    return os.path.join("config/files/processed", f"{activity.id}.fit")
-=======
     return os.path.join(core_config.FILES_PROCESSED_DIR, f"{activity.id}.fit")
->>>>>>> 6e42b6e6
 
 
 def process_fit_file(
