--- conflicted
+++ resolved
@@ -35,11 +35,7 @@
 sudo mkdir /opt/endurain
 sudo chown 1000:1000 /opt/endurain
 mkdir -p \
-<<<<<<< HEAD
   /opt/endurain/app/{config,logs} \
-=======
-  /opt/endurain/backend/{user_images,server_images,files,logs} \
->>>>>>> eb3992da
   /opt/endurain/postgres
 ```
 
@@ -172,15 +168,8 @@
 You should implement backup strategy for the following directories:
 
 ```
-<<<<<<< HEAD
 /opt/endurain/app/config
 /opt/endurain/app/logs
-=======
-/opt/endurain/backend/user_images
-/opt/endurain/backend/server_images
-/opt/endurain/backend/files
-/opt/endurain/backend/logs
->>>>>>> eb3992da
 ```
 
 You also need to backup your postgres database. It is not good practice to just backup the volume `/opt/endurain/postgres` this might be corrupted if  the database is in the middle of a wright when the database goes down.
